// Created by lars

#include <stdlib.h>
#include "Log.h"
#include "llvm/IR/MDBuilder.h"
#include "llvm/IR/IRBuilder.h"
#include "llvm/Analysis/LoopPass.h"
#include "llvm/Analysis/TargetTransformInfo.h"
#include "llvm/Transforms/Utils/BasicBlockUtils.h"
#include "llvm/Transforms/Utils/Cloning.h"
#include "llvm/IR/InlineAsm.h"
#include "llvm/Target/TargetMachine.h"
#include "llvm/Target/TargetLowering.h"
#include "llvm/Support/TargetRegistry.h"
#include "llvm/Support/TargetSelect.h"
#include "llvm/Support/FileSystem.h"
#include "llvm/IR/LegacyPassManager.h"
#include "llvm/IR/InstIterator.h"
#include "llvm/Analysis/ValueTracking.h"
#include "rv/rv.h"
#include "rv/analysis/maskAnalysis.h"
#include "rv/vectorizationInfo.h"
#include "rv/transform/loopExitCanonicalizer.h"
#include "ModuleHelper.h"

using namespace llvm;
using namespace std;
using namespace pacxx;


namespace {

    class SPMDVectorizer : public llvm::ModulePass {

    public:
        static char ID;

        SPMDVectorizer() : llvm::ModulePass(ID) { initializeSPMDVectorizerPass(*PassRegistry::getPassRegistry()); }

        virtual ~SPMDVectorizer() {}

        void releaseMemory() override;

        void getAnalysisUsage(AnalysisUsage& AU) const override;

        bool runOnModule(llvm::Module& M) override;

    private:

        Function *createScalarCopy(Module *M, Function *kernel);

        Function *createVectorizedKernelHeader(Module *M, Function *kernel);

        unsigned determineVectorWidth(Function *F, rv::VectorizationInfo &vecInfo, TargetTransformInfo *TTI);

        void prepareForVectorization(Function *kernel, rv::VectorizationInfo &vecInfo);

        bool modifyWrapperLoop(Function *dummyFunction, Function *vectorizedKernel, Function *kernel,
                               unsigned vectorWidth, Module& M);

        Function *createKernelSpecificFoo(Module &M, Function *F, Function *kernel);

        bool modifyOldLoop(Function *F);

        BasicBlock *determineOldLoopPreHeader(Function *F);

        Value *determineMaxx(Function *F);

        Value *determine_x(Function *F);

    };
}

void SPMDVectorizer::releaseMemory() {}

void SPMDVectorizer::getAnalysisUsage(AnalysisUsage &AU) const {
    AU.addRequired<LoopInfoWrapperPass>();
    AU.addRequired<TargetLibraryInfoWrapperPass>();
    AU.addRequired<TargetTransformInfoWrapperPass>();
}

bool SPMDVectorizer::runOnModule(Module& M) {

    auto &DL = M.getDataLayout();

    bool kernelsVectorized = true;

    auto kernels = getTagedFunctions(&M, "nvvm.annotations", "kernel");

    Function* dummyFunction = M.getFunction("__dummy_kernel");

    //TODO cleanup and structure code
    for (auto kernel : kernels) {

        bool vectorized = false;

        TargetTransformInfo* TTI = &getAnalysis<TargetTransformInfoWrapperPass>().getTTI(*kernel);

        TargetLibraryInfo *TLI = &getAnalysis<TargetLibraryInfoWrapperPass>().getTLI();

        Function *scalarCopy = createScalarCopy(&M, kernel);

        Function *vectorizedKernel = createVectorizedKernelHeader(&M, scalarCopy);

        rv::PlatformInfo platformInfo(M, TTI, TLI);

        rv::VectorizerInterface vectorizer(platformInfo);

        // build Analysis that is independant of vecInfo
        DominatorTree domTree(*scalarCopy);
        PostDominatorTree postDomTree;
        postDomTree.recalculate(*scalarCopy);
        LoopInfo loopInfo(domTree);

        // Dominance Frontier Graph
        DFG dfg(domTree);
        dfg.create(*scalarCopy);

        // Control Dependence Graph
        CDG cdg(postDomTree);
        cdg.create(*scalarCopy);

        // normalize loop exits
        LoopExitCanonicalizer canonicalizer(loopInfo);
        canonicalizer.canonicalize(*scalarCopy);

        //return and arguments are uniform
        rv::VectorShape resShape = rv::VectorShape::uni(1u);
        rv::VectorShapeVec argShapes;

        for (auto& it : scalarCopy->args()) {
            if(it.getType()->isPointerTy())
                argShapes.push_back(rv::VectorShape::uni(it.getPointerAlignment(DL)));
            else
                argShapes.push_back(rv::VectorShape::uni(DL.getABITypeAlignment(it.getType())));
        }

        // tmp mapping to determine possible vector width
        rv::VectorMapping tmpMapping(scalarCopy, vectorizedKernel, 4, -1, resShape, argShapes);

        rv::VectorizationInfo tmpInfo(tmpMapping);

        prepareForVectorization(scalarCopy, tmpInfo);

        // vectorizationAnalysis
        vectorizer.analyze(tmpInfo, cdg, dfg, loopInfo, postDomTree, domTree);

        unsigned vectorWidth = determineVectorWidth(scalarCopy, tmpInfo, TTI);

        rv::VectorMapping targetMapping(scalarCopy, vectorizedKernel, vectorWidth, -1, resShape, argShapes);

        rv::VectorizationInfo vecInfo(targetMapping);

        prepareForVectorization(scalarCopy, vecInfo);

        vectorizer.analyze(vecInfo, cdg, dfg, loopInfo, postDomTree, domTree);

        __verbose("VectorWidth: ", vectorWidth);

        // mask analysis
        auto* maskAnalysis = vectorizer.analyzeMasks(vecInfo, loopInfo);
        assert(maskAnalysis);

        // mask generator
        bool genMaskOk = vectorizer.generateMasks(vecInfo, *maskAnalysis, loopInfo);
        if (!genMaskOk)
            errs() << "mask generation failed.";

        // control conversion
        bool linearizeOk = vectorizer.linearizeCFG(vecInfo, *maskAnalysis, loopInfo, domTree);
        if (!linearizeOk)
            errs() << "linearization failed";

        // Control conversion does not preserve the domTree so we have to rebuild it for now
        const DominatorTree domTreeNew(*vecInfo.getMapping().scalarFn);
        bool vectorizeOk = vectorizer.vectorize(vecInfo, domTreeNew, loopInfo);
        if (!vectorizeOk)
            errs() << "vector code generation failed";

        std::error_code EC;
        raw_fd_ostream OS("vectorized.kernel.ll", EC, sys::fs::F_None);
        vectorizedKernel->print(OS, nullptr);

        // cleanup
        vectorizer.finalize();

        delete maskAnalysis;
        scalarCopy->eraseFromParent();

        if(genMaskOk && linearizeOk && vectorizeOk)
            vectorized = modifyWrapperLoop(dummyFunction, kernel, vectorizedKernel, vectorWidth, M);

        __verbose("vectorized: ", vectorized);

        if (vectorized) {
            vectorizedKernel->setName("__vectorized__" + kernel->getName());
            vectorizedKernel->addFnAttr("simd-size", to_string(vectorWidth));
            kernel->addFnAttr("vectorized");
        } else
            vectorizedKernel->eraseFromParent();

        kernelsVectorized &= vectorized;
    }

    return kernelsVectorized;
}

Function *SPMDVectorizer::createScalarCopy(Module *M, Function *kernel) {

    ValueToValueMapTy valueMap;
    Function* scalarCopy = CloneFunction(kernel, valueMap, nullptr);

    assert (scalarCopy);
    scalarCopy->setCallingConv(kernel->getCallingConv());
    scalarCopy->setAttributes(kernel->getAttributes());
    scalarCopy->setAlignment(kernel->getAlignment());
    scalarCopy->setLinkage(GlobalValue::InternalLinkage);
    scalarCopy->setName(kernel->getName() + ".vectorizer.tmp");

    return scalarCopy;
}

Function *SPMDVectorizer::createVectorizedKernelHeader(Module *M, Function *kernel) {

    Function* vectorizedKernel = Function::Create(kernel->getFunctionType(), GlobalValue::LinkageTypes::ExternalLinkage,
                                           std::string("__vectorized__") + kernel->getName().str(), M);

    Function::arg_iterator AI = vectorizedKernel->arg_begin();
    for(const Argument& I : kernel->args()) {
        AI->setName(I.getName());
    }

    return vectorizedKernel;
}

unsigned SPMDVectorizer::determineVectorWidth(Function *F, rv::VectorizationInfo &vecInfo, TargetTransformInfo *TTI) {

    unsigned MaxWidth = 8;
    const DataLayout &DL = F->getParent()->getDataLayout();

    for (auto &B : *F) {
        for (auto &I : B) {

            if (vecInfo.getVectorShape(I).isVarying() || vecInfo.getVectorShape(I).isContiguous()) {

                bool ignore = false;

                // check if the cast is only used as idx in GEP
                if (isa<CastInst>(&I)) {
                    ignore = true;
                    for (auto user : I.users()) {
                        if (GetElementPtrInst *GEP = dyn_cast<GetElementPtrInst>(user)) {
                            // the result of the cast is not used as an idx
                            if (std::find(GEP->idx_begin(), GEP->idx_end(), &I) == GEP->idx_end())
                                ignore = false;
                        } else
                            // we have a user different than a GEP
                            ignore = false;
                    }
                }

                if (!ignore) {

                    Type *T = I.getType();

<<<<<<< HEAD
                    if (T->isPointerTy())
                        T = T->getPointerElementType();

=======
                    Type *T = I.getType();

                    if (T->isPointerTy())
                        T = T->getPointerElementType();

>>>>>>> 8c529f35
                    if (T->isSized())
                        MaxWidth = std::max(MaxWidth, (unsigned) DL.getTypeSizeInBits(T->getScalarType()));
                }
            }
        }
    }

    return TTI->getRegisterBitWidth(true) / MaxWidth;
}

void SPMDVectorizer::prepareForVectorization(Function *kernel, rv::VectorizationInfo &vecInfo) {

    Module *M = kernel->getParent();

    auto &DL = M->getDataLayout();

    for(auto &global : M->globals()) {
        for (User *user: global.users()) {
            if (Instruction *Inst = dyn_cast<Instruction>(user)) {
                if (Inst->getParent()->getParent() == kernel) {
                    vecInfo.setVectorShape(global, rv::VectorShape::uni());
                    break;
                }
            }
        }
    }

    for (llvm::inst_iterator II=inst_begin(kernel), IE=inst_end(kernel); II!=IE; ++II) {
        Instruction *inst = &*II;

        // mark intrinsics
        if (auto CI = dyn_cast<CallInst>(inst)) {
            auto called = CI->getCalledFunction();
            if (called && called->isIntrinsic()) {
                auto intrin_id = called->getIntrinsicID();

                switch (intrin_id) {
                    case Intrinsic::pacxx_read_tid_x: {
                        vecInfo.setVectorShape(*CI, rv::VectorShape::cont(DL.getABITypeAlignment(CI->getType())));
                        break;
                    }
                    case Intrinsic::pacxx_read_tid_y:
                    case Intrinsic::pacxx_read_tid_z:
                    case Intrinsic::pacxx_read_ctaid_x:
                    case Intrinsic::pacxx_read_ctaid_y:
                    case Intrinsic::pacxx_read_ctaid_z:
                    case Intrinsic::pacxx_read_nctaid_x:
                    case Intrinsic::pacxx_read_nctaid_y:
                    case Intrinsic::pacxx_read_nctaid_z:
                    case Intrinsic::pacxx_read_ntid_x:
                    case Intrinsic::pacxx_read_ntid_y:
                    case Intrinsic::pacxx_read_ntid_z: {
                        vecInfo.setVectorShape(*CI, rv::VectorShape::uni(DL.getABITypeAlignment(CI->getType())));
                    }
                    default: break;
                }
            }
        }
    }
    if(Function *barrierFunc = M->getFunction("llvm.pacxx.barrier0"))
        vecInfo.setVectorShape(*barrierFunc, rv::VectorShape::uni(DL.getABITypeAlignment(barrierFunc->getType())));
}

bool SPMDVectorizer::modifyWrapperLoop(Function *dummyFunction, Function *kernel, Function *vectorizedKernel,
                                       unsigned vectorWidth, Module& M) {

    auto& ctx = M.getContext();
    auto int32_type = Type::getInt32Ty(ctx);

    Function* F = M.getFunction("__pacxx_block");

    // creating a new pacxx block wrapper, because every kernel could have a different vector width
    Function *vecFoo = createKernelSpecificFoo(M, F, kernel);


    BasicBlock* oldLoopHeader = determineOldLoopPreHeader(vecFoo);
    if(!oldLoopHeader)
        return false;

    Value* maxx = determineMaxx(vecFoo);
    if(!maxx)
        return false;

    Value* __x = determine_x(vecFoo);
    if(!__x)
        return false;

    modifyOldLoop(vecFoo);


    // construct required BasicBlocks
    BasicBlock* loopEnd = BasicBlock::Create(ctx, "loop-end", vecFoo, oldLoopHeader);
    BasicBlock* loopBody = BasicBlock::Create(ctx, "loop-body", vecFoo, loopEnd);
    BasicBlock* loopHeader = BasicBlock::Create(ctx, "loop-header", vecFoo, loopBody);
    BasicBlock* loopPreHeader = BasicBlock::Create(ctx, "pre-header", vecFoo, loopHeader);

    //modify predecessor of oldLoopPreHeader to branch into the newLoopPreHeader
    BasicBlock* predecessor = oldLoopHeader->getUniquePredecessor();
    if(BranchInst* BI = dyn_cast<BranchInst>(predecessor->getTerminator()))
        for(unsigned i = 0; i < BI->getNumSuccessors(); ++i) {
            if(BI->getSuccessor(i) == oldLoopHeader)
                BI->setSuccessor(i, loopPreHeader);
        }

    //insert instructions into loop preHeader
    new StoreInst(ConstantInt::get(int32_type, 0), __x, loopPreHeader);
    BranchInst::Create(loopHeader, loopPreHeader);

    //insert Instruction into loop header
    LoadInst* headerLoadVar = new LoadInst(__x, "loadVar", loopHeader);
    LoadInst* loadMaxx = new LoadInst(maxx, "loadmaxx", loopHeader);
    Instruction* inc = BinaryOperator::CreateAdd(headerLoadVar, ConstantInt::get(int32_type, vectorWidth),
                                                 "increment loop var", loopHeader);
    ICmpInst* varLessThanMaxx = new ICmpInst(*loopHeader, ICmpInst::ICMP_SLT, inc, loadMaxx, "cmp");
    BranchInst::Create(loopBody, oldLoopHeader, varLessThanMaxx, loopHeader);


    InlineFunctionInfo IFI;
    std::vector<Value *> args;

    for (auto U : dummyFunction->users()) {
        if (CallInst* CI = dyn_cast<CallInst>(U)) {

            if(!(CI->getParent()->getParent() == vecFoo)) continue;

            auto argIt = vecFoo->arg_end();
            unsigned numArgs = kernel->arg_size();
            for(unsigned i = 0; i < numArgs; ++i)
                --argIt;

            for(unsigned i = 0; i < numArgs; ++i) {
                args.push_back(&*argIt);
                argIt++;
            }
        }
    }

    CallInst* vecFunction = CallInst::Create(vectorizedKernel, args, "", loopBody);


    BranchInst::Create(loopEnd, loopBody);

    //insert instructions into loop end
    LoadInst* loadLoopVar = new LoadInst(__x, "loadVar", loopEnd);
    Instruction* incLoopEnd = BinaryOperator::CreateAdd(loadLoopVar, ConstantInt::get(int32_type, vectorWidth),
                                                        "increment loop var", loopEnd);
    new StoreInst(incLoopEnd, __x, loopEnd);
    BranchInst::Create(loopHeader, loopEnd);

    InlineFunction(vecFunction, IFI);

    for (auto U : dummyFunction->users()) {
        if (CallInst* CI = dyn_cast<CallInst>(U)) {

            if(!(CI->getParent()->getParent() == vecFoo)) continue;

            CallInst *kernelCall = CallInst::Create(kernel, args, "", CI);
            InlineFunction(kernelCall, IFI);
            CI->eraseFromParent();
        }
    }

    return true;
}

Function *SPMDVectorizer::createKernelSpecificFoo(Module &M, Function *F, Function *kernel) {

    ValueToValueMapTy VMap;

    SmallVector<Type *, 8> Params;

    for(auto &arg : F->args()) {
        Params.push_back(arg.getType());
    }

    for(auto &arg : kernel->args()) {
        Params.push_back(arg.getType());
    }

    FunctionType *FTy = FunctionType::get(Type::getVoidTy(M.getContext()), Params, false);

    Function *vecFoo = cast<Function>(
            M.getOrInsertFunction("__vectorized__pacxx_block__" + kernel->getName().str(), FTy));

    SmallVector<ReturnInst *, 3> rets;
    for (auto &BB : kernel->getBasicBlockList())
        for (auto &I : BB.getInstList()) {
            if (auto r = dyn_cast<ReturnInst>(&I)) {
                rets.push_back(r);
            }
        }

    auto DestI = vecFoo->arg_begin();
    for (auto I = F->arg_begin(); I != F->arg_end(); ++I) {
        DestI->setName(I->getName().str());
        VMap[cast<Value>(I)] = cast<Value>(DestI++);
    }

    CloneFunctionInto(vecFoo, F, VMap, false, rets);

    vecFoo->setCallingConv(F->getCallingConv());
    vecFoo->setAttributes(F->getAttributes());
    vecFoo->setAlignment(F->getAlignment());
    vecFoo->setLinkage(F->getLinkage());

    return vecFoo;
}


bool SPMDVectorizer::modifyOldLoop(Function *F) {

    std::vector<StoreInst *> storesToRemove;

    BasicBlock* oldLoopHeader = determineOldLoopPreHeader(F);
    if(!oldLoopHeader)
        return false;

    for (auto &I : *(oldLoopHeader)) {
        if(StoreInst* SI = dyn_cast<StoreInst>(&I)) {
            if(SI->getPointerOperand()->getName() == "__x") {
                storesToRemove.push_back(SI);
            }
        }
    }

    for(auto SI : storesToRemove) {
        SI->eraseFromParent();
    }

    return true;
}

BasicBlock * SPMDVectorizer::determineOldLoopPreHeader(Function *F) {
    LoopInfo* LI = &getAnalysis<LoopInfoWrapperPass>(*F).getLoopInfo();
    // we know that there are only 3 nested loops
    Loop* xLoop = ((*LI->begin())->getSubLoops().front())->getSubLoops().front();
    BasicBlock* loopPreHeader = xLoop->getLoopPredecessor();
    return loopPreHeader;
}

Value * SPMDVectorizer::determineMaxx(Function *F) {
    Value* maxx;
    Function::arg_iterator argIt = F->arg_begin();
    if(!((&*argIt)->getName() == "__maxx"))
        ++argIt;
    for (auto U : (&*argIt)->users()) {
        if (StoreInst* SI = dyn_cast<StoreInst>(U)) {
            maxx = SI->getPointerOperand();
        }
    }
    return maxx;
}

Value *SPMDVectorizer::determine_x(Function *F) {
    Value* __x;
    for (auto &B : *F) {
        for (auto &I : B) {
            if (AllocaInst * alloca = dyn_cast<AllocaInst>(&I))
                if(alloca->getMetadata("pacxx_read_tid_x") != nullptr)
                    __x = alloca;
        }
    }
    return __x;
}

char SPMDVectorizer::ID = 0;

INITIALIZE_PASS_BEGIN(SPMDVectorizer, "spmd",
                "SPMD vectorizer", true, true)
INITIALIZE_PASS_DEPENDENCY(LoopInfoWrapperPass)
INITIALIZE_PASS_DEPENDENCY(TargetTransformInfoWrapperPass)
INITIALIZE_PASS_DEPENDENCY(TargetLibraryInfoWrapperPass)
INITIALIZE_PASS_END(SPMDVectorizer, "spmd",
                "SPMD vectorizer", true, true)

namespace llvm {
    llvm::Pass *createSPMDVectorizerPass() {
        return new SPMDVectorizer();
    }
}<|MERGE_RESOLUTION|>--- conflicted
+++ resolved
@@ -241,39 +241,33 @@
     for (auto &B : *F) {
         for (auto &I : B) {
 
-            if (vecInfo.getVectorShape(I).isVarying() || vecInfo.getVectorShape(I).isContiguous()) {
+            if(vecInfo.getVectorShape(I).isVarying() || vecInfo.getVectorShape(I).isContiguous()) {
 
                 bool ignore = false;
 
                 // check if the cast is only used as idx in GEP
-                if (isa<CastInst>(&I)) {
+                if(isa<CastInst>(&I)) {
                     ignore = true;
                     for (auto user : I.users()) {
                         if (GetElementPtrInst *GEP = dyn_cast<GetElementPtrInst>(user)) {
                             // the result of the cast is not used as an idx
                             if (std::find(GEP->idx_begin(), GEP->idx_end(), &I) == GEP->idx_end())
                                 ignore = false;
-                        } else
+                        }
+                        else
                             // we have a user different than a GEP
                             ignore = false;
                     }
                 }
 
-                if (!ignore) {
+                if(!ignore) {
+
 
                     Type *T = I.getType();
 
-<<<<<<< HEAD
                     if (T->isPointerTy())
                         T = T->getPointerElementType();
 
-=======
-                    Type *T = I.getType();
-
-                    if (T->isPointerTy())
-                        T = T->getPointerElementType();
-
->>>>>>> 8c529f35
                     if (T->isSized())
                         MaxWidth = std::max(MaxWidth, (unsigned) DL.getTypeSizeInBits(T->getScalarType()));
                 }
