// Created by lars
// Based on the concept described in Improving Performance of OpenCL on CPUs by Ralf Karrenberg and Sebastian Hack (http://llvm.org/devmtg/2012-04-12/Slides/Ralf_Karrenberg.pdf)
// and the implementation available at: 
// https://github.com/karrenberg/wfvopencl/blob/master/src/passes/continuationGenerator.cpp

#include "Log.h"
#include "pacxx_liveness_analysis.h"

using namespace llvm;
using namespace std;
using namespace pacxx;


class PACXXNativeBarrier : public ModulePass {

public:
    static char ID;

    PACXXNativeBarrier() : llvm::ModulePass(ID) { initializePACXXNativeBarrierPass(*PassRegistry::getPassRegistry()); }

    virtual ~PACXXNativeBarrier() {};

    void releaseMemory() override;

    void getAnalysisUsage(AnalysisUsage &AU) const override;

    bool runOnModule(llvm::Module &M) override;

private:

    struct BarrierInfo {
        BarrierInfo(const unsigned id,
                    const Instruction *barrier,
                    const BasicBlock *entry,
                    SetVector<const BasicBlock *> parts,
                    SetVector<const Value *> livingValues,
                    StructType *livingValuesType)
                : _id(id),
                  _barrier(barrier),
                  _entry(entry),
                  _parts(parts),
                  _livingValues(livingValues),
                  _livingValuesType(livingValuesType),
                  _func(nullptr) {}

        ~BarrierInfo() {}

        const unsigned _id;
        const Instruction *_barrier;
        const BasicBlock *_entry;
        SetVector<const BasicBlock *> _parts;
        SetVector<const Value *> _livingValues;
        StructType *_livingValuesType;


        Function *_func;
        ValueToValueMapTy _OrigFnMap;

        string toString() {
            string text;
            raw_string_ostream ss(text);

            ss << "barrier with id: " << _id << "\n";

            for (auto part : _parts) {
                ss << part->getName().str();
                ss << "\n";
            }

            ss << "\n";
            ss << "living values: \n";
            for (auto value : _livingValues) {
                value->print(ss, true);
                ss << "\n";
            }

            return ss.str();
        }
    };

    struct Alloca3 {

        Alloca3(AllocaInst *x, AllocaInst *y, AllocaInst *z) : _x(x), _y(y), _z(z) {}

        ~Alloca3() {}

        AllocaInst *_x;
        AllocaInst *_y;
        AllocaInst *_z;

    };

    struct CaseInfo {

        CaseInfo(unsigned id,
                 uint64_t maxStructSize,
                 Function *pacxx_block,
                 Function *kernel,
                 BasicBlock *switchBB,
                 BasicBlock *breakBB,
                 AllocaInst *switchParam,
                 Alloca3 &max,
                 pair<AllocaInst *, AllocaInst *> loadStruct,
                 pair<AllocaInst *, AllocaInst *> nextStruct,
                 pair<StructType *, StructType *> loadType,
                 pair<Function *, Function *> calledFunctions)
                : _id(id),
                  _maxStructSize(maxStructSize),
                  _pacxx_block(pacxx_block),
                  _origKernel(kernel),
                  _switchBB(switchBB),
                  _breakBB(breakBB),
                  _switchParam(switchParam),
                  _max3(max),
                  _loadStruct(loadStruct),
                  _nextStruct(nextStruct),
                  _loadType(loadType),
                  _calledFunctions(calledFunctions) {}

        ~CaseInfo() {}

        const unsigned _id;
        const uint64_t _maxStructSize;
        Function *_pacxx_block;
        Function *_origKernel;
        BasicBlock *_switchBB;
        BasicBlock *_breakBB;
        AllocaInst *_switchParam;
        const Alloca3 _max3;
        const pair<AllocaInst *, AllocaInst *> _loadStruct;
        const pair<AllocaInst *, AllocaInst *> _nextStruct;
        const pair<StructType *, StructType *> _loadType;
        const pair<Function *, Function *> _calledFunctions;
    };

    unsigned getVectorWidth(Function *kernel);

    bool runOnFunction(Module &M, Function *kernel, SetVector<BarrierInfo *> &infoVec, bool vecVersion = false);

    vector<Instruction *> findBarriers(Function *kernel);

    bool isaBarrier(const Instruction *inst);

    void splitAtBarriers(Module &M, vector<Instruction *> barriers);

    BarrierInfo *createFirstInfo(LLVMContext &ctx, Function *kernel);

    BarrierInfo *createBarrierInfo(LLVMContext &ctx, Instruction *barrier, unsigned id);

    SetVector<const BasicBlock *> getPartsOfBarrier(Instruction *barrier);

    void recursivePartFinding(BasicBlock *block, SetVector<const BasicBlock *> &parts);

    bool hasBarrier(const BasicBlock *block);

    SetVector<const Value *> getLivingValuesForBarrier(SetVector<const BasicBlock *> &parts);

    StructType *getLivingValuesType(LLVMContext &ctx, SetVector<const Value *> &livingValues);

    Function *createFunction(Module &M, Function *kernel, BarrierInfo *info);

    void storeLiveValues(Module &M, BarrierInfo *info, ValueToValueMapTy &origFnMap);

    void createSpecialFooWrapper(Module &M, Function *pacxx_block, Function *kernel,
                                 SetVector<BarrierInfo *> barrierInfo,
                                 SetVector<BarrierInfo *> vecBarrierInfo);

    uint64_t getMaxStructSize(const DataLayout &dl, SetVector<BarrierInfo *> infos);

    AllocaInst *createMemForLivingValues(const DataLayout &dl, uint64_t maxStructSize,
                                         Value *numThreads, BasicBlock *BB);

    BasicBlock *createCase(Module &M, const CaseInfo &info, bool vectorized);

    pair<BasicBlock *, BasicBlock *> createXLoop(Module &M,
                                                 const CaseInfo &info,
                                                 Alloca3 id,
                                                 BasicBlock *afterBB,
                                                 BasicBlock *falseBB,
                                                 bool vectorized);

    void fillLoopXBody(Module &M,
                       const CaseInfo &info,
                       BasicBlock *loopBody,
                       BasicBlock *nextBB,
                       Alloca3 &id,
                       bool vectorized);

    void fillLoopHeader(BasicBlock *loopHeader, AllocaInst *loopVar, AllocaInst *loopMax,
                        BasicBlock *trueBB, BasicBlock *falseBB);

    void fillLoopEnd(BasicBlock *loopEnd, BasicBlock *branchBB, AllocaInst *loopValue, Type *int32_type,
                     unsigned incVal);

private:
    PACXXNativeLivenessAnalyzer *_livenessAnalyzer;
    DenseMap<const Instruction *, unsigned> _indexMap;
    vector<CallInst *> _inlineCalls;
    unsigned _vectorWidth;
};

void PACXXNativeBarrier::releaseMemory() {}

void PACXXNativeBarrier::getAnalysisUsage(AnalysisUsage &AU) const {
    AU.addRequired<PACXXNativeLivenessAnalyzer>();
}

bool PACXXNativeBarrier::runOnModule(llvm::Module &M) {

    auto kernels = getTagedFunctions(&M, "nvvm.annotations", "kernel");

    auto pacxx_block = M.getFunction("__pacxx_block");

    bool modified = false;

    for(auto kernel : kernels) {

        string kernelName = kernel->getName().str();

        SetVector<BarrierInfo *> barrierInfo;
        SetVector<BarrierInfo *> vecBarrierInfo;

        bool modified_kernel = runOnFunction(M, kernel, barrierInfo);

        if(modified_kernel) {

            //if we have a vectorized version of the kernel also eliminate barriers
            if (kernel->hasFnAttribute("vectorized")) {

                auto vec_kernel = M.getFunction("__vectorized__" + kernelName);

                __verbose("Running for vectorized kernel");
                _vectorWidth = getVectorWidth(vec_kernel);
                runOnFunction(M, vec_kernel, vecBarrierInfo, true);
            }

            createSpecialFooWrapper(M, pacxx_block, kernel, barrierInfo, vecBarrierInfo);
        }

        modified |= modified_kernel;
    }

    return modified;
}

unsigned PACXXNativeBarrier::getVectorWidth(Function *kernel) {
    unsigned numThreads = stoi(kernel->getFnAttribute("simd-size").getValueAsString().str());
    return numThreads;
}

bool PACXXNativeBarrier::runOnFunction(Module &M, Function *kernel, SetVector<BarrierInfo *> &infoVec,
                                       bool vecVersion) {

    LLVMContext &ctx = M.getContext();
    _indexMap.clear();
    auto barriers = findBarriers(kernel);

    unsigned numBarriers = barriers.size();

    if(numBarriers == 0) {
        __verbose("no barriers found \n");
        return false;
    }

    __verbose("Found ", numBarriers, " barriers. Modifying \n");
    // mark kernel as a kernel with barriers
    kernel->addFnAttr("barrier");


    splitAtBarriers(M, barriers);

    __verbose("Getting living value analysis \n");
    _livenessAnalyzer = &getAnalysis<PACXXNativeLivenessAnalyzer>(*kernel);

    infoVec.insert(createFirstInfo(ctx, kernel));

    unsigned id = 1;
    for(auto barrier : barriers) {
        infoVec.insert(createBarrierInfo(ctx, barrier, id));
        id++;
    }

    for(auto info : infoVec) {
        createFunction(M, kernel, info);
    }

    for(auto info : infoVec) {
        auto origBarrier = info->_barrier;
        for(auto lookForMap : infoVec) {
            if (lookForMap->_OrigFnMap.count(origBarrier))
                storeLiveValues(M, info, lookForMap->_OrigFnMap);
        }
    }

    return true;
}

vector<Instruction *> PACXXNativeBarrier::findBarriers(Function *kernel) {
    vector<Instruction *> barriers;
    for (scc_iterator<Function *> I = scc_begin(kernel), IE = scc_end(kernel); I != IE; ++I) {
        const vector<BasicBlock *> &SCCBBs = *I;
        for (auto BBI = SCCBBs.rbegin(), BBIE = SCCBBs.rend(); BBI != BBIE; ++BBI) {
            BasicBlock *block = *BBI;
            __verbose("collectBarriers(", block->getName().str(), ")\n");
            for(auto &I : *block) {
                if(isaBarrier(&I)) {
                    __verbose("Found barrier");
                    barriers.push_back(&I);
                }
            }
        }
    }
    return barriers;
}

bool PACXXNativeBarrier::isaBarrier(const Instruction *inst) {
    if (auto CI = dyn_cast<CallInst>(inst)) {
        auto called = CI->getCalledFunction();
        if (called && called->isIntrinsic()) {
            auto intrin_id = called->getIntrinsicID();
            if (intrin_id == Intrinsic::pacxx_barrier0)
                return true;
        }
    }
    return false;
}

void PACXXNativeBarrier::splitAtBarriers(Module &M, vector<Instruction *> barriers) {

    __verbose("Splitting blocks at barriers \n");

    for(auto barrier : barriers) {

        BasicBlock *barrierBlock = barrier->getParent();

        //keep barrier instruction in original block
        auto it = ++barrier->getIterator();

        barrierBlock->splitBasicBlock(it, "split");
    }
}

PACXXNativeBarrier::BarrierInfo* PACXXNativeBarrier::createFirstInfo(LLVMContext &ctx, Function *kernel) {
    __verbose("Creating info for first barrier \n");
    SetVector<const Value *> livingValues;
    SmallVector<Type*, 8> params;

    StructType* type = StructType::get(ctx, params, false);

    SetVector<const BasicBlock *> parts;
    BasicBlock *functionEntry = &kernel->getEntryBlock();
    parts.insert(functionEntry);
    recursivePartFinding(functionEntry, parts);

    BarrierInfo *info = new BarrierInfo(0, nullptr, parts[0], parts, livingValues, type);

    __verbose("Finished creating barrier info\n");
    __verbose("Info: ", info->toString());

    return info;
}

PACXXNativeBarrier::BarrierInfo* PACXXNativeBarrier::createBarrierInfo(LLVMContext &ctx, Instruction *barrier, unsigned id) {

    auto parts = getPartsOfBarrier(barrier);
    auto livingValues = getLivingValuesForBarrier(parts);
    auto livingValuesType = getLivingValuesType(ctx, livingValues);
    BarrierInfo *info = new BarrierInfo(id, barrier, parts[0], parts, livingValues, livingValuesType);

    _indexMap[barrier] = id;

    __verbose("Finished creating barrier info\n");
    __verbose("Info: ", info->toString());

    return info;
}

SetVector<const BasicBlock *> PACXXNativeBarrier::getPartsOfBarrier(Instruction *barrier) {
    SetVector<const BasicBlock *> parts;
    BasicBlock *barrierParent = barrier->getParent();
    recursivePartFinding(barrierParent, parts);
    return parts;
}

void PACXXNativeBarrier::recursivePartFinding(BasicBlock *block, SetVector<const BasicBlock *> &parts) {
    for (auto I = succ_begin(block), IE = succ_end(block); I != IE; ++I) {
        BasicBlock *B = *I;
        //if we already inserted this block ignore it
        if(parts.count(B) == 0) {
            parts.insert(B);
            if (!hasBarrier(B))
                recursivePartFinding(B, parts);
        }
    }
}

bool PACXXNativeBarrier::hasBarrier(const BasicBlock *block) {
    for(auto &I : *block) {
        if(isaBarrier(&I))
            return true;
    }
    return false;
}

SetVector<const Value *> PACXXNativeBarrier::getLivingValuesForBarrier(SetVector<const BasicBlock *> &parts) {
    __verbose("get living values for barrier \n");
    auto livingValues = _livenessAnalyzer->getLivingInValuesForBlock(parts[0]);
    return SetVector<const Value *>(livingValues.begin(), livingValues.end());
}

StructType *PACXXNativeBarrier::getLivingValuesType(LLVMContext &ctx, SetVector<const Value *> &livingValues) {

    SmallVector<Type*, 8> params;
    for(auto value : livingValues) {
        params.push_back(value->getType());
    }

    return StructType::get(ctx, params, false);
}

Function *PACXXNativeBarrier::createFunction(Module &M, Function *kernel, BarrierInfo *info) {

    __verbose("Creating function for barrier \n");

    LLVMContext &ctx = M.getContext();

    string name = kernel->getName().str();

    SetVector<const BasicBlock *> &parts = info->_parts;
    SetVector<const Value *> &livingValues = info->_livingValues;

    StructType *livingValuesType = info->_livingValuesType;

    SmallVector < Type * , 8 > params;

    for(auto &arg : kernel->args()) {
        params.push_back(arg.getType());
    }

    params.insert(params.end(), livingValuesType->element_begin(), livingValuesType->element_end());

    // pointer to data where to store liveValues
    params.push_back(Type::getInt8PtrTy(ctx));

    FunctionType *fnType = FunctionType::get(Type::getInt32Ty(ctx), params, false);

    Function *newFunc = Function::Create(fnType, Function::ExternalLinkage, name, &M);

    // clone corresponding basic blocks into new function

    // map instructions of old function to new ones
    ValueToValueMapTy &OrigVMap = info->_OrigFnMap;

    auto newArg = newFunc->arg_begin();
    for(auto &arg : kernel->args()) {
        OrigVMap[&arg] = &*newArg;
        newArg++;
    }


    auto liveValueArg = newFunc->arg_end();
    --liveValueArg;
    liveValueArg->setName("native.struct");
    for (unsigned i = 0; i < livingValuesType->getNumElements(); ++i) {
        --liveValueArg;
    }

    for (auto value : livingValues) {
        OrigVMap[value] = &*liveValueArg;
        (liveValueArg++)->setName(value->getName());
    }

    SmallVector<BasicBlock *, 8> clonedBlocks;
    for(auto block : parts) {
        BasicBlock * cloned = CloneBasicBlock(block, OrigVMap, "", newFunc);
        OrigVMap[block] = cloned;
        // map all instructions of cloned basic blocks
        auto CI = cloned->begin();
        for(auto I = block->begin(), IE = block->end(); I != IE; ++I, CI++) {
            OrigVMap[&*I] = &*CI;
        }
        clonedBlocks.push_back(cloned);
    }

    remapInstructionsInBlocks(clonedBlocks, OrigVMap);

    //replace all returns with return -1
    __verbose("replace returns with -1 \n");
    for(auto I = newFunc->begin(), IE = newFunc->end(); I != IE; ++I) {
        if(ReturnInst * RI = dyn_cast<ReturnInst>(I->getTerminator())) {
            ReturnInst::Create(ctx, ConstantInt::getSigned(Type::getInt32Ty(ctx), -1), RI);
            RI->eraseFromParent();
        }
    }

    //replace branch after barrier with return
    __verbose("replace branch after barrier \n");
    for (auto I=parts.begin(), IE=parts.end(); I != IE; ++I) {
        const BasicBlock *origBB = *I;
        BasicBlock *copyBB = cast<BasicBlock>(OrigVMap[origBB]);
        if(!hasBarrier(origBB))
            continue;
        const Instruction* barrier = &*(--(--origBB->end()));

        copyBB->getTerminator()->eraseFromParent();
        const unsigned barrierIndex = _indexMap[barrier];
        ReturnInst::Create(ctx, ConstantInt::get(Type::getInt32Ty(ctx), barrierIndex, true), copyBB);

    }

    //manually map living values that are not correctly mapped
    __verbose("start manual remapping \n");
    auto argIt = newFunc->arg_end();
    --argIt;
    liveValueArg->setName("native.struct");
    for (unsigned i = 0; i < livingValuesType->getNumElements(); ++i) {
        --argIt;
    }

    DominatorTree domTree = DominatorTree(*newFunc);
    for(auto livingValue : livingValues) {
        if (isa<Argument>(livingValue)) {
            __verbose("is an argument \n");
            argIt++;
            continue;
        }

        // if all uses were already replaced above, skip this value
        // (conditions map to the two cases where uses of instructions are replaced above)
        if (OrigVMap.find(livingValue) == OrigVMap.end() || OrigVMap[livingValue] == &*argIt) {
            __verbose("is already mapped \n");
            argIt++;
            continue;
        }


        Value *newVal = OrigVMap[livingValue];

        // if the value is defined in one of the copied blocks, we must only
        // replace those uses that are not dominated by their definition anymore
        SetVector<Instruction *> replaceNeeded;
        if (const Instruction *inst = dyn_cast<Instruction>(livingValue)) {
            if (parts.count(inst->getParent())) {
                Instruction *newInst = cast<Instruction>(newVal);
                for (auto user : newInst->users()) {
                    assert(isa<Instruction>(user) && "not a instruction");
                    Instruction *userInst = dyn_cast<Instruction>(user);
                    if (!(domTree.dominates(newInst, userInst))) {
                        __verbose("not dominated. replacing \n");
                        replaceNeeded.insert(userInst);
                    }
                }
                for (auto inst : replaceNeeded) {
                    inst->replaceUsesOfWith(newInst, &*argIt);
                }
                argIt++;
                continue;
            }
        }

        newVal->replaceAllUsesWith(&*argIt);
        argIt++;
    }

    __verbose("Finished manual remapping \n");

    __verbose("Finished creating function \n");

    info->_func = newFunc;

    return newFunc;
}

void PACXXNativeBarrier::storeLiveValues(Module &M, BarrierInfo *info, ValueToValueMapTy &origFnMap) {

    __verbose("create store for live values \n");

    LLVMContext &ctx = M.getContext();

    const Instruction *origBarrier = info->_barrier;

    if(!origBarrier)
        return;

    Instruction *barrier = cast<Instruction>(origFnMap[origBarrier]);

    auto livingValues = info->_livingValues;

    StructType *type = info->_livingValuesType;

    Function *func = barrier->getParent()->getParent();

    auto storeToIt = func->arg_end();
    --storeToIt;
    Value *storeTo = &*storeToIt;

    BitCastInst *cast = new BitCastInst(storeTo, PointerType::getUnqual(type), "", barrier);

    unsigned i = 0;
    for (auto origValue : livingValues) {
        __verbose("creating store for \n");
        Value *value = origFnMap[origValue];
        SmallVector<Value*, 8> idx;
        idx.push_back(ConstantInt::getNullValue(Type::getInt32Ty(ctx)));
        idx.push_back(ConstantInt::get(ctx, APInt(32, i++)));
        GetElementPtrInst *gep = GetElementPtrInst::Create(nullptr, cast, idx, "", barrier);
        unsigned align = M.getDataLayout().getPrefTypeAlignment(value->getType());
        new StoreInst(value, gep, false, align, barrier);
        new StoreInst(value, gep, barrier);
    }

    //now we can remove the barrier
    barrier->eraseFromParent();

    __verbose("Finished creating store \n");
}

void PACXXNativeBarrier::createSpecialFooWrapper(Module &M, Function *pacxx_block, Function *kernel,
                                                 SetVector<BarrierInfo *> barrierInfo,
                                                 SetVector<BarrierInfo *> vecBarrierInfo) {

    __verbose("Creating special pacxx_block wrapper \n");

    LLVMContext &ctx = M.getContext();
    const DataLayout &dl = M.getDataLayout();

    Type *int32_type = Type::getInt32Ty(ctx);

    bool vectorized = vecBarrierInfo.size() == 0 ? false : true;

    if(vectorized)
        assert( barrierInfo.size() == vecBarrierInfo.size() &&
                        "number of infos for vectorized version and sequential version expected to be equal");

    // special pacxx_block wrapper
    SmallVector<Type *, 8> Params;
    for(auto &arg : pacxx_block->args()) {
        Params.push_back(arg.getType());
    }
    for(auto &arg : kernel->args()) {
        Params.push_back(arg.getType());
    }
    FunctionType *FTy = FunctionType::get(Type::getVoidTy(ctx), Params, false);
    Function *newFoo = Function::Create(FTy, Function::ExternalLinkage,
                                        "__barrier__pacxx_block__" + kernel->getName().str(), &M);

    BasicBlock *entry = BasicBlock::Create(ctx, "entry", newFoo);
    BasicBlock *allocBB = BasicBlock::Create(ctx, "allocBB", newFoo);
    BasicBlock *switchBB = BasicBlock::Create(ctx, "switchBB", newFoo);
    BasicBlock *breakBB = BasicBlock::Create(ctx, "break", newFoo);
    BasicBlock *lastBB = BasicBlock::Create(ctx, "exit", newFoo);

    // mem for pacxx_block params
    auto argIt = newFoo->arg_begin();
    AllocaInst *allocMax_x = new AllocaInst(argIt->getType(), 0, nullptr, dl.getPrefTypeAlignment(argIt->getType()),
                                           "", entry);
    new StoreInst(&*argIt, allocMax_x, entry);
    (argIt++)->setName("__maxx");

    AllocaInst *allocMax_y = new AllocaInst(argIt->getType(), 0, nullptr, dl.getPrefTypeAlignment(argIt->getType()),
                                           "", entry);
    new StoreInst(&*argIt, allocMax_y, entry);
    (argIt++)->setName("__maxy");

    AllocaInst *allocMax_z = new AllocaInst(argIt->getType(), 0, nullptr, dl.getPrefTypeAlignment(argIt->getType()),
                                           "", entry);
    new StoreInst(&*argIt, allocMax_z, entry);
    (argIt++)->setName("__maxz");

    Alloca3 alloc_max = Alloca3(allocMax_x, allocMax_y, allocMax_z);

    BranchInst::Create(allocBB, entry);

    AllocaInst *allocSwitchParam = new AllocaInst(int32_type, 0, nullptr,
                                                  dl.getPrefTypeAlignment(int32_type), "", allocBB);
    new StoreInst(ConstantInt::get(int32_type, 0), allocSwitchParam, allocBB);

    // calc max threads
    LoadInst *loadMaxx = new LoadInst(allocMax_x, "loadMaxx", allocBB);
    LoadInst *loadMaxy = new LoadInst(allocMax_y, "loadMaxy", allocBB);
    LoadInst *loadMaxz = new LoadInst(allocMax_z, "loadMaxz", allocBB);
    BinaryOperator *mulXY = BinaryOperator::CreateMul(loadMaxx, loadMaxy, "", allocBB);
    BinaryOperator *numThreads = BinaryOperator::CreateMul(mulXY, loadMaxz, "numThreads", allocBB);

    // create memory for the living values
    uint64_t maxStructSize = vectorized ? getMaxStructSize(dl, vecBarrierInfo) : getMaxStructSize(dl, barrierInfo);
    AllocaInst *mem = createMemForLivingValues(dl, maxStructSize, numThreads, allocBB);
    AllocaInst *mem_vec = vectorized ? createMemForLivingValues(dl, maxStructSize, numThreads, allocBB) : nullptr;

    auto livingValuesMem = make_pair(mem, mem_vec);

    BranchInst::Create(switchBB, allocBB);

    //create switch
    LoadInst *loadSwitchParam = new LoadInst(allocSwitchParam, "loadSwitchParam", switchBB);
    SwitchInst *switchInst = SwitchInst::Create(loadSwitchParam, lastBB, barrierInfo.size(), switchBB);


    //create Cases
    for(unsigned i = 0; i < barrierInfo.size(); ++i) {

        pair<Function *, Function *> calledFunctions = make_pair(barrierInfo[i]->_func,
                                                                 vectorized ? vecBarrierInfo[i]->_func : nullptr);
        pair<StructType*, StructType*> loadTypes = make_pair(barrierInfo[i]->_livingValuesType,
                                                  vectorized ? vecBarrierInfo[i]->_livingValuesType : nullptr);

        const CaseInfo info = CaseInfo(i, maxStructSize, newFoo, kernel, switchBB, breakBB, allocSwitchParam, alloc_max,
                                 livingValuesMem, livingValuesMem, loadTypes, calledFunctions);
        BasicBlock *caseBlock = createCase(M, info, vectorized);

        //add case to switch
        switchInst->addCase(cast<ConstantInt>(ConstantInt::get(int32_type, i)), caseBlock);
    }

    //break from switch
    BranchInst::Create(switchBB, breakBB);

    // return from pacxx_block
    ReturnInst::Create(ctx, nullptr, lastBB);

    //now inline all calls and remove the no longer required functions
    for(auto call : _inlineCalls) {
	Function *calledFunction = call->getCalledFunction();
        InlineFunctionInfo IFI;
        InlineFunction(call, IFI);
        calledFunction->eraseFromParent();
    }
    _inlineCalls.clear(); 
}

uint64_t PACXXNativeBarrier::getMaxStructSize(const DataLayout &dl, SetVector<BarrierInfo *> infos) {
    uint64_t  maxStructSize = 0;
    for(auto info : infos) {
        if(info->_id == 0)
            continue;
        uint64_t size = dl.getTypeAllocSize(info->_livingValuesType);
        maxStructSize = size > maxStructSize ? size : maxStructSize;
    }
    return maxStructSize;
}

AllocaInst *PACXXNativeBarrier::createMemForLivingValues(const DataLayout &dl, uint64_t maxStructSize,
                                                         Value *numThreads, BasicBlock *BB) {

    LLVMContext &ctx = BB->getContext();

    Type *i8_type = Type::getInt8Ty(ctx);

    Value *maxSize = ConstantInt::get(ctx, APInt(32, maxStructSize));
    Value *allocaSize = BinaryOperator::CreateMul(maxSize, numThreads, "allocSize", BB);

    return new AllocaInst(i8_type, 0, allocaSize, dl.getPrefTypeAlignment(i8_type), "livingMem", BB);
}

BasicBlock *PACXXNativeBarrier::createCase(Module &M,
                                           const CaseInfo &info,
                                           bool vectorized) {

    LLVMContext &ctx = M.getContext();

    const DataLayout dl = M.getDataLayout();

    Type *int32_type = Type::getInt32Ty(ctx);

    Function *newFoo = info._pacxx_block;

    BasicBlock *caseEntry = BasicBlock::Create(ctx, "entryCase", newFoo);

    auto nullNode = MDNode::get(ctx, nullptr);

    // alloc z
    AllocaInst *alloc_z = new AllocaInst(int32_type, 0, nullptr,
                                                  dl.getPrefTypeAlignment(int32_type), "__z", caseEntry);
    alloc_z->setMetadata("pacxx_read_tid_z", nullNode);
    new StoreInst(ConstantInt::get(int32_type, 0), alloc_z, caseEntry);

    // blocks of z loop
    BasicBlock *loopHeader_z = BasicBlock::Create(ctx, "LoopHeader_Z", newFoo);
    loopHeader_z->moveAfter(caseEntry);

    BranchInst::Create(loopHeader_z, caseEntry);

    BasicBlock *end_z = BasicBlock::Create(ctx, "End_Z", newFoo);

    // blocks of y loop
    BasicBlock *loopHeader_y = BasicBlock::Create(ctx, "LoopHeader_Y", newFoo);
    loopHeader_y->moveAfter(loopHeader_z);

    BasicBlock *end_y = BasicBlock::Create(ctx, "End_Y", newFoo);

    // alloc y
    AllocaInst *alloc_y = new AllocaInst(int32_type, 0, nullptr,
                                                  dl.getPrefTypeAlignment(int32_type), "__y", loopHeader_z);
    alloc_y->setMetadata("pacxx_read_tid_y", nullNode);
    new StoreInst(ConstantInt::get(int32_type, 0), alloc_y, loopHeader_z);

    // alloc x
    AllocaInst *alloc_x = new AllocaInst(int32_type, 0, nullptr,
                                                  dl.getPrefTypeAlignment(int32_type), "__x", loopHeader_y);
    alloc_x->setMetadata("pacxx_read_tid_x", nullNode);
    new StoreInst(ConstantInt::get(int32_type, 0), alloc_x, loopHeader_y);

    Alloca3 id = Alloca3(alloc_x, alloc_y, alloc_z);

    // create the x loop
    auto p = createXLoop(M, info, id, loopHeader_y, end_y, vectorized);

    // fill loop header blocks
    fillLoopHeader(loopHeader_z, alloc_z, info._max3._z, loopHeader_y, info._breakBB);

    fillLoopHeader(loopHeader_y, alloc_y, info._max3._y, p.first, end_z);

    //move end of y loop
    end_y->moveAfter(p.second);

    // move end of z loop
    end_z->moveAfter(end_y);

    // fill loop end blocks
    fillLoopEnd(end_z, loopHeader_z, alloc_z, int32_type, 1);

    fillLoopEnd(end_y, loopHeader_y, alloc_y, int32_type, 1);

    return caseEntry;
}

pair<BasicBlock *, BasicBlock*> PACXXNativeBarrier::createXLoop(Module &M,
                                                                const CaseInfo &info,
                                                                Alloca3 id,
                                                                BasicBlock *afterBB,
                                                                BasicBlock *falseBB,
                                                                bool vectorized) {

    __verbose("Creating the x-loop \n");

    LLVMContext &ctx = M.getContext();

    Type *int32_type = Type::getInt32Ty(ctx);

    Function *newFoo = info._pacxx_block;

    //loop header of x
    BasicBlock *loopHeader_x = BasicBlock::Create(ctx, "LoopHeader_X", newFoo);

    BasicBlock *firstBB = loopHeader_x;

    if(vectorized) {

        __verbose("Creating vectorized part of the case \n");

        //loop header of vectorized x
        BasicBlock *loopHeader_vecx = BasicBlock::Create(ctx, "LoopHeader_VecX", newFoo);
        loopHeader_vecx->moveAfter(afterBB);

        //body of vec x
        BasicBlock *body_vecx = BasicBlock::Create(ctx, "Body_VecX", newFoo);
        body_vecx->moveAfter(loopHeader_vecx);

        //end of vec x
        BasicBlock *end_vecx = BasicBlock::Create(ctx, "End_VecX", newFoo);
        end_vecx->moveAfter(body_vecx);

        // loop header of vec x
        LoadInst *load = new LoadInst(id._x, "load", loopHeader_vecx);

        LoadInst *loadMax = new LoadInst(info._max3._x, "loadMax", loopHeader_vecx);

        BinaryOperator *add = BinaryOperator::CreateAdd(load, ConstantInt::get(int32_type, _vectorWidth),
                                                        "addSIMD", loopHeader_vecx);

        ICmpInst *cmp = new ICmpInst(*loopHeader_vecx, ICmpInst::ICMP_SLT, add, loadMax, "cmp");
        BranchInst::Create(body_vecx, loopHeader_x, cmp, loopHeader_vecx);

        fillLoopXBody(M,
                      info,
                      body_vecx,
                      end_vecx,
                      id,
                      true);

        fillLoopEnd(end_vecx, loopHeader_vecx, id._x, int32_type, _vectorWidth);

        afterBB = end_vecx;
        firstBB = loopHeader_vecx;
    }

    __verbose("Creating sequential part of the case \n");

    loopHeader_x->moveAfter(afterBB);

    //body of x
    BasicBlock *body_x = BasicBlock::Create(ctx, "Body_X", newFoo);
    body_x->moveAfter(loopHeader_x);

    //end of x
    BasicBlock *end_x = BasicBlock::Create(ctx, "End_X", newFoo);
    end_x->moveAfter(body_x);

    fillLoopHeader(loopHeader_x, id._x, info._max3._x, body_x, falseBB);

    //fill body of x
    fillLoopXBody(M, info, body_x, end_x, id, false);

    fillLoopEnd(end_x, loopHeader_x, id._x, int32_type, 1);

    return pair<BasicBlock *, BasicBlock *>(firstBB, end_x);

    __verbose("Done creating the x-loop \n");
}

void PACXXNativeBarrier::fillLoopXBody(Module &M,
                                       const CaseInfo &info,
                                       BasicBlock *loopBody,
                                       BasicBlock *nextBB,
                                       Alloca3 &id,
                                       bool vectorized) {

    __verbose("Filling body of the x-loop \n");

    LLVMContext &ctx = M.getContext();

    SmallVector<Value *, 8> args;

    LoadInst *load_x = new LoadInst(id._x, "__x", loopBody);
    LoadInst *load_y = new LoadInst(id._y, "__y", loopBody);
    LoadInst *load_z = new LoadInst(id._z, "__z", loopBody);

    LoadInst *load_max_x = new LoadInst(info._max3._x, "maxx", loopBody);
    LoadInst *load_max_y = new LoadInst(info._max3._y, "maxy", loopBody);

    // calc local id
    // blockIdx.x
    // + blockIdx.y * gridDim.x
    // + gridDim.x * gridDim.y * blockIdx.z;
    BinaryOperator *mul_y_maxx = BinaryOperator::CreateMul(load_y, load_max_x, "", loopBody);
    BinaryOperator *mul_maxx_maxy = BinaryOperator::CreateMul(load_max_x, load_max_y, "", loopBody);
    BinaryOperator *mul_mulmaxxmaxy_z = BinaryOperator::CreateMul(mul_maxx_maxy, load_z, "", loopBody);
    BinaryOperator *add = BinaryOperator::CreateAdd(mul_y_maxx, mul_mulmaxxmaxy_z, "", loopBody);
    BinaryOperator *blockId = BinaryOperator::CreateAdd(load_x, add, "", loopBody);

    ConstantInt *jump_size = ConstantInt::get(ctx, APInt(32, info._maxStructSize));

    BinaryOperator *offset = BinaryOperator::CreateMul(blockId, jump_size, "", loopBody);

    Function *func = vectorized ? info._calledFunctions.second : info._calledFunctions.first;

    auto argIt = info._pacxx_block->arg_end();
    unsigned numArgs = info._origKernel->arg_size();
    for(unsigned i = 0; i < numArgs; ++i)
        --argIt;

    for(unsigned i = 0; i < numArgs; ++i) {
        args.push_back(&*argIt);
        argIt++;
    }

    StructType *type = vectorized ? info._loadType.second : info._loadType.first;
    AllocaInst *mem = vectorized ? info._loadStruct.second : info._loadStruct.first;


    GetElementPtrInst *mem_gep = GetElementPtrInst::Create(Type::getInt8Ty(ctx), mem, offset, "", loopBody);
    CastInst *cast = CastInst::Create(CastInst::BitCast, mem_gep, PointerType::getUnqual(type), "", loopBody);

    __verbose("Setting living values args \n");
    for (unsigned i = 0; i < type->getStructNumElements(); ++i) {
        SmallVector<Value *, 8> idx;
        idx.push_back(ConstantInt::getNullValue(Type::getInt32Ty(ctx)));
        idx.push_back(ConstantInt::get(ctx, APInt(32, i)));
        GetElementPtrInst *struct_gep = GetElementPtrInst::Create(nullptr,
                                                                  cast, idx, "", loopBody);
<<<<<<< HEAD
        LoadInst *load = new LoadInst(struct_gep, "",false, M.getDataLayout().getPrefTypeAlignment(struct_gep->getResultElementType()), loopBody);
=======

        unsigned align = M.getDataLayout().getPrefTypeAlignment(struct_gep->getResultElementType());
        LoadInst *load = new LoadInst(struct_gep, "", false, align, loopBody);
>>>>>>> ec3ad2ea
        args.push_back(load);
    }

    __verbose("Setting ptr to next struct \n");

    // set ptr to next struct
    AllocaInst *nextMem = vectorized ? info._nextStruct.second : info._nextStruct.first;
    // handle last case where we have no next memory
    if (nextMem) {
        args.push_back(mem_gep);
    } else {
        args.push_back(UndefValue::get(Type::getInt8PtrTy(ctx)));
    }

    CallInst *call = CallInst::Create(func, args, "", loopBody);
    new StoreInst(call, info._switchParam, loopBody);

    BranchInst::Create(nextBB, loopBody);

    //save call to inline it later
    _inlineCalls.push_back(call);

    __verbose("Done filling x-loop body \n");
}

void PACXXNativeBarrier::fillLoopHeader(BasicBlock *loopHeader, AllocaInst *loopVar, AllocaInst *loopMax,
                                         BasicBlock *trueBB, BasicBlock *falseBB) {
    __verbose("Filling loop header");

    LoadInst *load = new LoadInst(loopVar, "load", loopHeader);
    LoadInst *loadMax = new LoadInst(loopMax, "loadMax", loopHeader);

    ICmpInst *cmp = new ICmpInst(*loopHeader, ICmpInst::ICMP_SLT, load, loadMax, "cmp");
    BranchInst::Create(trueBB, falseBB, cmp, loopHeader);

    __verbose("Finished filling loop header");
}

void PACXXNativeBarrier::fillLoopEnd(BasicBlock *loopEnd, BasicBlock *branchBB,
                                      AllocaInst *loopValue, Type *int32_type, unsigned incVal) {
    __verbose("filling loop End");

    LoadInst *load = new LoadInst(loopValue, "load", loopEnd);
    BinaryOperator *inc = BinaryOperator::CreateAdd(load, ConstantInt::get(int32_type, incVal), "inc", loopEnd);
    new StoreInst(inc, loopValue, loopEnd);
    BranchInst::Create(branchBB, loopEnd);

    __verbose("Finished filling loop end");
}

char PACXXNativeBarrier::ID = 0;

INITIALIZE_PASS_BEGIN(PACXXNativeBarrier, "native-barrier",
                "Native barrier", true, true)
INITIALIZE_PASS_DEPENDENCY(PACXXNativeLivenessAnalyzer)
INITIALIZE_PASS_END(PACXXNativeBarrier, "native-barrier",
                "Native barrier", true, true)

namespace llvm {
    llvm::Pass *createPACXXNativeBarrierPass() {
        return new PACXXNativeBarrier();
    }
}<|MERGE_RESOLUTION|>--- conflicted
+++ resolved
@@ -968,13 +968,9 @@
         idx.push_back(ConstantInt::get(ctx, APInt(32, i)));
         GetElementPtrInst *struct_gep = GetElementPtrInst::Create(nullptr,
                                                                   cast, idx, "", loopBody);
-<<<<<<< HEAD
-        LoadInst *load = new LoadInst(struct_gep, "",false, M.getDataLayout().getPrefTypeAlignment(struct_gep->getResultElementType()), loopBody);
-=======
 
         unsigned align = M.getDataLayout().getPrefTypeAlignment(struct_gep->getResultElementType());
         LoadInst *load = new LoadInst(struct_gep, "", false, align, loopBody);
->>>>>>> ec3ad2ea
         args.push_back(load);
     }
 
