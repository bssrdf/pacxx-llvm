;===- ./lib/LLVMBuild.txt --------------------------------------*- Conf -*--===;
;
;                     The LLVM Compiler Infrastructure
;
; This file is distributed under the University of Illinois Open Source
; License. See LICENSE.TXT for details.
;
;===------------------------------------------------------------------------===;
;
; This is an LLVMBuild description file for the components in this subdirectory.
;
; For more information on the LLVMBuild system, please see:
;
;   http://llvm.org/docs/LLVMBuild.html
;
;===------------------------------------------------------------------------===;

[common]
subdirectories =
 Analysis
 AsmParser
 Bitcode
 CodeGen
 DebugInfo
 Demangle
 ExecutionEngine
 LineEditor
 Linker
 IR
 IRReader
 LTO
 MC
 Object
 BinaryFormat
 ObjectYAML
 Option
 Passes
 ProfileData
 Support
 TableGen
 Target
 Testing
 ToolDrivers
 Transforms
<<<<<<< HEAD
 Rv
=======
 WindowsManifest
>>>>>>> cd14d227

[component_0]
type = Group
name = Libraries
parent = $ROOT<|MERGE_RESOLUTION|>--- conflicted
+++ resolved
@@ -42,11 +42,8 @@
  Testing
  ToolDrivers
  Transforms
-<<<<<<< HEAD
+ WindowsManifest
  Rv
-=======
- WindowsManifest
->>>>>>> cd14d227
 
 [component_0]
 type = Group
