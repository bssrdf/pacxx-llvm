//===- NatBuilder.cpp -----------------------------===//
//
//                     The Region Vectorizer
//
// This file is distributed under the University of Illinois Open Source
// License. See LICENSE.TXT for details.
//
// @author montada

#include <deque>

#include <llvm/ADT/PostOrderIterator.h>
#include <llvm/ADT/SmallSet.h>
#include <llvm/IR/Module.h>
#include <llvm/IR/InstIterator.h>
#include <llvm/IR/Metadata.h>
#include <report.h>
#include <fstream>

#include "NatBuilder.h"
#include "Utils.h"

#include "rv/transform/redTools.h"
#include "rv/analysis/reductionAnalysis.h"
#include "rv/region/Region.h"

#include "rvConfig.h"
#include "ShuffleBuilder.h"

#define IF_DEBUG_NAT  IF_DEBUG

using namespace native;
using namespace llvm;
using namespace rv;

unsigned numMaskedGather, numMaskedScatter, numGather, numScatter, numPseudoMaskedLoads, numPseudoMaskedStores,
    numInterMaskedLoads, numInterMaskedStores, numPseudoLoads, numPseudoStores, numInterLoads, numInterStores,
    numContMaskedLoads, numContMaskedStores, numContLoads, numContStores, numUniMaskedLoads, numUniMaskedStores,
    numUniLoads, numUniStores;
unsigned numVecGEPs, numScalGEPs, numInterGEPs, numVecBCs, numScalBCs;
unsigned numVecCalls, numSemiCalls, numFallCalls, numCascadeCalls, numRVIntrinsics;
unsigned numScalarized, numVectorized, numFallbacked, numLazy;

bool DumpStatistics(std::string &file) {
  char * envVal = getenv("NAT_STAT_DUMP");
  if (!envVal) return false;
  else return !(file = envVal).empty();
}

void NatBuilder::printStatistics() {
  // memory statistics
  Report() << "nat memory:\n"
           << "\tscatter/gather: " << numScatter << "/" << numGather << ", masked " << numMaskedScatter << "/" << numMaskedGather << "\n"
           << "\tpsi loads/stores: " << numPseudoLoads << "/" << numPseudoStores << ". masked " << numPseudoMaskedLoads << "/" << numPseudoMaskedStores << "\n"
           << "\tinter load/store: " << numInterLoads << "/" << numInterStores << ", masked " << numInterMaskedLoads << "/" << numInterMaskedStores << "\n"
           << "\tcons load/store: " << numContLoads << "/" << numContStores << ", masked " <<  numContMaskedLoads << "/" << numContMaskedStores << "\n"
           << "\tuni load/store: " << numUniLoads << "/" << numUniStores << ", masked " << numUniMaskedLoads << "/" << numUniMaskedStores << "\n";

#if 0
  // lazy statistics
  Report() << "GEPs/BCs\n";
  Report() << "GEPs: " << numVecGEPs << "/" << numScalGEPs << "/" << numInterGEPs << " vec/scal/inter\n";
  Report() << "BCs: " << numVecBCs << "/" << numScalBCs << " vec/scal\n";
  Report() << "\n";
#endif

  // call statistics
  Report() << "nat calls:\n"
           << "\tVectorized: " << numVecCalls << "/" << numSemiCalls << " fully/semi\n"
           << "\tReplicated: " << numFallCalls << "/" << numCascadeCalls << " replicated/cascaded\n"
           << "\tRV Intrinsics: " << numRVIntrinsics << " intrinsics\n";

#if 0
  // general statistics
  Report() << "Everything else\n";
  Report() << "Scalarized: " << numScalarized << " instructions\n";
  Report() << "Vectorized: " << numVectorized << " instructions\n";
  Report() << "Replicated: " << numFallbacked << " instructions\n";
  Report() << "Lazy Instructions: " << numLazy << " instructions\n";
  Report() << "\n";
#endif

  std::string fileName;
  if (!DumpStatistics(fileName))
    return;

  std::ofstream file;
  file.open(fileName, std::fstream::app);

  // header
  file << "Feature,Frequency\n";

  // memory statistics
  file << (config.useScatterGatherIntrinsics ? "masked-scatter," : "masked-casc-store,") << numMaskedScatter << "\n";
  file << (config.useScatterGatherIntrinsics ? "masked-gather," : "masked-casc-load,") << numMaskedGather << "\n";
  file << (config.useScatterGatherIntrinsics ? "scatter," : "cascade-store,") << numScatter << "\n";
  file << (config.useScatterGatherIntrinsics ? "gather," : "cascade-load,")  << numGather << "\n";
  file << "pseudointer-masked-load," << numPseudoMaskedLoads << "\n";
  file << "pseudointer-masked-store," << numPseudoMaskedStores << "\n";
  file << "pseudointer-load," << numPseudoLoads << "\n";
  file << "pseudointer-store," << numPseudoStores << "\n";
  file << "interleaved-masked-load," << numInterMaskedLoads << "\n";
  file << "interleaved-masked-store," << numInterMaskedStores << "\n";
  file << "interleaved-load," << numInterLoads << "\n";
  file << "interleaved-store," << numInterStores << "\n";
  file << "contiguous-masked-load," << numContMaskedLoads << "\n";
  file << "contiguous-masked-store," << numContMaskedStores << "\n";
  file << "contiguous-load," << numContLoads << "\n";
  file << "contiguous-store," << numContStores << "\n";
  file << "uniform-masked-load," << numUniMaskedLoads << "\n";
  file << "uniform-masked-store," << numUniMaskedStores << "\n";
  file << "uniform-load," << numUniLoads << "\n";
  file << "uniform-store," << numUniStores << "\n";

  // lazy statistics
  file << "vector-GEP," << numVecGEPs << "\n";
  file << "scalar-GEP," << numScalGEPs << "\n";
  file << "interleaved-GEP," << numInterGEPs << "\n";
  file << "vector-BC," << numVecBCs << "\n";
  file << "scalar-BC," << numScalBCs << "\n";

  // call statistics
  file << "vec-call," << numVecCalls << "\n";
  file << "semi-vec-call," << numSemiCalls << "\n";
  file << "replicated-call," << numFallCalls << "\n";
  file << "cascaded-call," << numCascadeCalls << "\n";
  file << "rv-intrinsic," << numRVIntrinsics << "\n";

  // general statistics
  file << "scalarized," << numScalarized << "\n";
  file << "vectorized," << numVectorized << "\n";
  file << "replicated," << numFallbacked << "\n";
  file << "lazy-instr," << numLazy << "\n";

  file.close();
}

VectorShape NatBuilder::getVectorShape(const Value &val) {
  if (vecInfo.hasKnownShape(val)) return vecInfo.getVectorShape(val);
  else return VectorShape::uni();
}

NatBuilder::NatBuilder(Config _config, PlatformInfo &_platformInfo, VectorizationInfo &_vecInfo,
                       const DominatorTree &_dominatorTree, MemoryDependenceResults &_memDepRes,
                       ScalarEvolution &_SE, ReductionAnalysis & _reda) :
    builder(_vecInfo.getMapping().vectorFn->getContext()),
    config(_config),
    platformInfo(_platformInfo),
    vecInfo(_vecInfo),
    dominatorTree(_dominatorTree),
    memDepRes(_memDepRes),
    SE(_SE),
    reda(_reda),
    layout(_vecInfo.getScalarFunction().getParent()),
    i1Ty(IntegerType::get(_vecInfo.getMapping().vectorFn->getContext(), 1)),
    i32Ty(IntegerType::get(_vecInfo.getMapping().vectorFn->getContext(), 32)),
    region(_vecInfo.getRegion()),
    keepScalar(),
    cascadeLoadMap(),
    cascadeStoreMap(),
    vectorValueMap(),
    scalarValueMap(),
    basicBlockMap(),
    grouperMap(),
    pseudointerValueMap(),
    phiVector(),
    lazyInstructions() {}

void NatBuilder::vectorize(bool embedRegion, ValueToValueMapTy * vecInstMap) {
  const Function *func = vecInfo.getMapping().scalarFn;
  Function *vecFunc = vecInfo.getMapping().vectorFn;

  IF_DEBUG_NAT {
    errs() << "-- status before vector codegen --\n";
    vecInfo.dump();
    reda.dump();
  }

  // map arguments first
  if (!region) {
    unsigned i = 0;
    auto sit = func->arg_begin();
    for (auto it = vecFunc->arg_begin(), et = vecFunc->arg_end();
         it != et; ++it, ++sit, ++i) {
      Argument *arg = &*it;
      const Argument *sarg = &*sit;
      arg->setName(sarg->getName());
      VectorShape argShape = vecInfo.getMapping().argShapes[i];
      if (argShape.isVarying() && !arg->getType()->isPointerTy())
        mapVectorValue(sarg, arg);
      else
        mapScalarValue(sarg, arg);
    }
  }

  // visit all memory instructions and check if we can scalarize their index calculation
  if (config.scalarizeIndexComputation)
    visitMemInstructions();

  // create all BasicBlocks first and map them
  for (auto &block : *func) {
    if (region && !region->contains(&block)) continue;

    BasicBlock *vecBlock = BasicBlock::Create(vecFunc->getContext(), block.getName() + ".rv", vecFunc);
    mapVectorValue(&block, vecBlock);
  }

  // traverse dominator tree in pre-order to ensure all uses have definitions vectorized first
  std::deque<const DomTreeNode *> nodeQueue;
  const DomTreeNode *rootNode = region ? dominatorTree.getNode(&region->getRegionEntry()) : dominatorTree.getRootNode();
  nodeQueue.push_back(rootNode);
  while (!nodeQueue.empty()) {
    // FIFO for pre-order
    const DomTreeNode *node = nodeQueue.front();
    nodeQueue.pop_front();

    // vectorize
    BasicBlock *bb = node->getBlock();
    if (region && !region->contains(bb)) continue;

    BasicBlock *vecBlock = cast<BasicBlock>(getVectorValue(bb));
    vectorize(bb, vecBlock);

    // populate queue with pre-order dominators
    for (auto it = node->getChildren().begin(), et = node->getChildren().end(); it != et; ++it) {
      nodeQueue.push_back(*it);
    }
  }

  // revisit PHINodes now and add the mapped incoming values
  if (!phiVector.empty()) addValuesToPHINodes();

  // report statistics
  printStatistics();

  if (!region) return;

  // TODO what about outside uses?

  // register vector insts
  if (vecInstMap) {
    for (auto & BB : *vecFunc) {
      if (region->contains(&BB)) {
        (*vecInstMap)[&BB] = getVectorValue(&BB);
      }
      for (auto & I : BB) {
        auto * vecInst = getVectorValue(&I);
        if (vecInst) {
          (*vecInstMap)[&I] = vecInst;
        } else {
          (*vecInstMap)[&I] = getScalarValue(&I, 0);
        }
      }
    }
  }

  if (!embedRegion) return;

  // rewire branches outside the region to go to the region instead
  std::vector<BasicBlock *> oldBlocks;
  for (auto &BB : *vecFunc) {
    if (region->contains(&BB)) {
      oldBlocks.push_back(&BB);
      continue; // keep old region
    }
    auto &termInst = *BB.getTerminator();
    for (uint i = 0; i < termInst.getNumOperands(); ++i) {
      auto *termOp = termInst.getOperand(i);
      auto *branchTarget = dyn_cast<BasicBlock>(termOp);
      if (!branchTarget) continue;
      if (region->contains(branchTarget)) {
        termInst.setOperand(i, getVectorValue(branchTarget));
      }
    }
  }

  // remove old region
  for (auto *oldBB : oldBlocks) {
    new UnreachableInst(oldBB->getContext(), oldBB);
    while (oldBB->size() > 1) {
      auto I = oldBB->begin();
      if (!I->getType()->isVoidTy())
        I->replaceAllUsesWith(UndefValue::get(I->getType()));
      I->eraseFromParent();
    }
    // TODO: LoopInfo (probably) keeps an asserting handle on the old loop
    //       header. Remove the old loop first!
    // oldBB->eraseFromParent();
  }

  IF_DEBUG_NAT {
    errs() << "-- Vectorized IR: --\n";
    for (auto *oldBB : oldBlocks) {
      getVectorValue(oldBB)->dump();
    }
    errs() << "-- End of Vectorized IR: --\n";
  }
}

void NatBuilder::vectorize(BasicBlock *const bb, BasicBlock *vecBlock) {
  assert(vecBlock && "no block to insert vector code");
  builder.SetInsertPoint(vecBlock);
  for (BasicBlock::iterator it = bb->begin(), ie = bb->end(); it != ie; ++it) {
    Instruction *inst = &*it;

    // generate all lazy instructions first if it is the terminator
    if (inst == bb->getTerminator()) {
      // vectorize any left-over lazy instructions
      if (!lazyInstructions.empty())
        requestLazyInstructions(lazyInstructions.back());
      assert(lazyInstructions.empty() && "not all lazy instructions vectorized!!");
    }

    PHINode *phi = dyn_cast<PHINode>(inst);
    LoadInst *load = dyn_cast<LoadInst>(inst);
    StoreInst *store = dyn_cast<StoreInst>(inst);
    CallInst *call = dyn_cast<CallInst>(inst);
    GetElementPtrInst *gep = dyn_cast<GetElementPtrInst>(inst);
    BitCastInst *bc = dyn_cast<BitCastInst>(inst);
    AllocaInst *alloca = dyn_cast<AllocaInst>(inst);

    // loads and stores need special treatment (masking, shuffling, etc) (build them lazily)
    if (canVectorize(inst) && (load || store))
      if (config.enableInterleaved) addLazyInstruction(inst);
      else vectorizeMemoryInstruction(inst);
    else if (call) {
      // calls need special treatment
      auto * callee = dyn_cast<Function>(call->getCalledValue());
      if (callee && callee->getName() == "rv_any")
        vectorizeReductionCall(call, false);
      else if (callee && callee->getName() == "rv_all")
        vectorizeReductionCall(call, true);
      else if (callee && callee->getName() == "rv_extract")
        vectorizeExtractCall(call);
      else if (callee && callee->getName() == "rv_insert")
        vectorizeInsertCall(call);
      else if (callee && callee->getName() == "rv_shuffle")
        vectorizeShuffleCall(call);
      else if (callee && callee->getName() == "rv_ballot")
        vectorizeBallotCall(call);
      else if (callee && callee->getName() == "rv_align")
        vectorizeAlignCall(call);
      else
        if (config.enableInterleaved) addLazyInstruction(inst);
        else {
          if (shouldVectorize(call))
            vectorizeCallInstruction(call);
          else {
            copyCallInstruction(call);
          }
        }
    } else if (phi)
      // phis need special treatment as they might contain not-yet mapped instructions
      vectorizePHIInstruction(phi);
    else if (alloca && shouldVectorize(inst)) {
      // note: this is ONLY allowed IFF
      // (1) no calls that have alloca instructions as arguments OR
      // (2) there exists a function mapping which allows that. e.g.: float * -> <4 x float> *
      // TODO: fix alloca mapping/vectorization
//      if (canVectorize(inst))
//        vectorizeAllocaInstruction(alloca);
//      else {
//        for (unsigned lane = 0; lane < vectorWidth(); ++lane) {
//          copyInstruction(inst, lane);
//        }
//    }
      fallbackVectorize(inst);
    } else if (gep || bc) {
      continue; // skipped
    } else if (canVectorize(inst) && shouldVectorize(inst))
      vectorize(inst);
    else if (!canVectorize(inst) && shouldVectorize(inst))
      fallbackVectorize(inst);
    else
      copyInstruction(inst);
  }
}

ValVec
NatBuilder::scalarizeCascaded(BasicBlock & srcBlock, Instruction & inst, bool packResult, std::function<Value*(IRBuilder<>&,size_t)> genFunc) {
   // check if we need cascade first
   Value *predicate = vecInfo.getPredicate(srcBlock);
   assert(predicate && "expected predicate!");

   // packResult -> a single vector value
   // !packResult -> results of all replicated elements
   ValVec resultVec;

   // if we need cascading, we need the vectorized predicate and the cascading blocks
   std::vector<BasicBlock *> condBlocks;
   std::vector<BasicBlock *> maskedBlocks;

   // block cascade
   BasicBlock *vecBlock = cast<BasicBlock>(getVectorValue(&srcBlock));
   BasicBlock *resBlock = createCascadeBlocks(vecBlock->getParent(), vectorWidth(), condBlocks, maskedBlocks);
   condBlocks.push_back(resBlock);


   // branch to our entry block of the cascade
   builder.CreateBr(condBlocks[0]);
   builder.SetInsertPoint(condBlocks[0]);

   // vector aggregate if packing was requested
   auto * vecTy = packResult ? VectorType::get(inst.getType(), vectorWidth()) : nullptr;
   Value * accu = packResult ? UndefValue::get(vecTy) : nullptr;

   bool producesValue = !inst.getType()->isVoidTy();

   // create <vector_width> scalar calls
   for (size_t lane = 0; lane < vectorWidth(); ++lane) {
     auto * condBlock = condBlocks[lane];     // the block with the if
     auto * maskedBlock = maskedBlocks[lane]; // the guarded block (containing the scalarized instructino)
     auto * nextBlock = condBlocks[lane + 1]; // next guard block

     assert(builder.GetInsertBlock() == condBlock);

     // guard if
     Value *mask = requestScalarValue(predicate, lane, true); // do not map this value if it's fresh to avoid dominance violations
     builder.CreateCondBr(mask, maskedBlock, nextBlock);

   // materialize the scalarized block
     builder.SetInsertPoint(maskedBlock);

     // call user provided function to get a scalarized version of that instruction
     auto * repl = genFunc(builder, lane);
     auto * scaTy = repl->getType();

    // insert value still in maskedBlock
    Value * laneRes = nullptr;
    Type * transferTy = nullptr;
     if (producesValue) {
         if (packResult) {
           transferTy = vecTy;
           laneRes = builder.CreateInsertElement(accu, repl, ConstantInt::get(i32Ty, lane),
                                            "insert_lane_" + std::to_string(lane));
         } else {
           transferTy = scaTy;
           laneRes = repl;
         }
     }

    // set insert to next guard block
     builder.CreateBr(nextBlock);
     builder.SetInsertPoint(nextBlock);

     Value * mappedLaneVal = laneRes; // object that should identify the produced value
     if (producesValue) {
       // get a dominating definition (PHINode)
       PHINode *phi = builder.CreatePHI(transferTy, 2);

       if (packResult) {
          phi->addIncoming(accu, condBlock);
          accu = phi;
       } else {
          phi->addIncoming(UndefValue::get(scaTy), condBlock);
          mappedLaneVal = phi;
       }
       phi->addIncoming(laneRes, maskedBlock);
     }
     if (!packResult) resultVec.push_back(mappedLaneVal);
   }

   if (packResult) resultVec.push_back(accu);

   // remap to tail block
   mapVectorValue(inst.getParent(), resBlock);

   return resultVec;
}

/* expects that builder has valid insertion point set */
void NatBuilder::mapOperandsInto(Instruction *const scalInst, Instruction *inst, bool vectorizedInst,
                                 unsigned laneIdx) {
  assert(inst && "no instruction to map operands into");
  assert(scalInst && "no instruction to map operands from");
  assert(builder.GetInsertBlock() && "no insertion point set");

  // check for division. opcodes for divisions are (in order) UDiv, SDiv, FDiv. only care if non-trivial mask
  auto opCode = scalInst->getOpcode();
  auto * pred = vecInfo.getPredicate(*scalInst->getParent());
  bool isPredicatedDiv = (opCode >= BinaryOperator::UDiv) && (opCode <= BinaryOperator::FDiv) && (pred && !isa<Constant>(pred));

  unsigned e = isa<CallInst>(scalInst) ? inst->getNumOperands() - 1 : inst->getNumOperands();
  for (unsigned i = 0; i < e; ++i) {
    Value *op = scalInst->getOperand(i);
    Value *mappedOp = (vectorizedInst || isa<BasicBlock>(op)) ? requestVectorValue(op) : requestScalarValue(op,
                                                                                                            laneIdx);

    // only have to deal with the 2nd operand
    if (config.useSafeDivisors && (isPredicatedDiv && i > 0)) {
      // create a select between mappedOp and neutral element vector (1)
      Value *neutralVec = vectorizedInst ? getConstantVector(vectorWidth(), op->getType(), 1)
                                         : (op->getType()->isFloatingPointTy() ? ConstantFP::get(op->getType(), 1)
                                                                              : ConstantInt::get(op->getType(), 1));
      Value *mask = vecInfo.getPredicate(*scalInst->getParent());
      mask = vectorizedInst ? requestVectorValue(mask) : requestScalarValue(mask, laneIdx);

      mappedOp = builder.CreateSelect(mask, mappedOp, neutralVec, "divSelect");
    }

    assert(mappedOp && "could not map operand");
    inst->setOperand(i, mappedOp);
  }
}

void NatBuilder::vectorizeAllocaInstruction(AllocaInst *const alloca) {
  Type *allocaType = alloca->getType()->getElementType();

  // if aggregate or vector type: create <vector_width> types. if not: create vector_type
  Type *type;
  Value *numElements = nullptr;
//  bool mapVector = false;
  if (allocaType->isAggregateType() || allocaType->isVectorTy()) {
    type = allocaType;
    numElements = ConstantInt::get(i32Ty, vectorWidth());
  } else {
    type = getVectorType(allocaType, vectorWidth());
//    mapVector = true;
  }

  AllocaInst *vecAlloca = builder.CreateAlloca(type, numElements, alloca->getName());
//  if (mapVector)
    mapVectorValue(alloca, vecAlloca);
//  else
//    mapScalarValue(alloca, vecAlloca);
}

void NatBuilder::vectorizePHIInstruction(PHINode *const scalPhi) {
  assert(vecInfo.hasKnownShape(*scalPhi) && "no VectorShape for PHINode available!");
  VectorShape shape = getVectorShape(*scalPhi);
  Type *scalType = scalPhi->getType();
  Type *type = !shape.isVarying() || scalType->isVectorTy() || scalType->isStructTy() ?
               scalType : getVectorType(scalPhi->getType(), vectorWidth());
  auto name = !shape.isVarying() || scalType->isVectorTy() || scalType->isStructTy() ?
              scalPhi->getName() : scalPhi->getName() + "_SIMD";

  // replicate phi <vector_width> times if type is not vectorizable
  unsigned loopEnd = shape.isVarying() && (scalType->isVectorTy() || scalType->isStructTy()) ? vectorWidth() : 1;
  for (unsigned lane = 0; lane < loopEnd; ++lane) {
    PHINode *phi = builder.CreatePHI(type, scalPhi->getNumIncomingValues(), name);
    if (loopEnd == 1 && shape.isVarying())
      mapVectorValue(scalPhi, phi);
    else
      mapScalarValue(scalPhi, phi, lane);
  }
  phiVector.push_back(scalPhi);

  shape.isVarying() ? loopEnd == 1 ? ++numVectorized : ++numFallbacked : ++numScalarized;
}

/* expects that builder has valid insertion point set */
void NatBuilder::copyInstruction(Instruction *const inst, unsigned laneIdx) {
  assert(inst && "no instruction to copy");
  assert(builder.GetInsertBlock() && "no insertion point set");
  Instruction *cpInst = inst->clone();
  BranchInst *branch = dyn_cast<BranchInst>(cpInst);
  if (branch && vecInfo.hasKnownShape(*inst))
    assert(getVectorShape(*inst).isUniform() && "branch not uniform");
  if (branch && branch->isConditional()) {
    Value *cond = branch->getCondition();
    VectorShape shape = getVectorShape(*cond);
    cond = shape.isUniform() ? requestScalarValue(cond) : createPTest(requestVectorValue(cond), false);
    branch->setCondition(cond);

    for (unsigned i = 0; i < branch->getNumSuccessors(); ++i) {
      BasicBlock *succ = cast<BasicBlock>(requestVectorValue(branch->getSuccessor(i)));
      branch->setSuccessor(i, succ);
    }
  } else {
    mapOperandsInto(inst, cpInst, false, laneIdx);
  }
  builder.Insert(cpInst, inst->getName());
  mapScalarValue(inst, cpInst, laneIdx);

  ++numScalarized; // statistics
}

static
bool
NeedsGuarding(Instruction & inst) {
  return isa<LoadInst>(inst) || isa<StoreInst>(inst);
}

static
bool IsVectorizableTy(const Type & ty) {
  return ty.isIntegerTy() || ty.isFloatingPointTy();
}

void NatBuilder::fallbackVectorize(Instruction *const inst) {
  // fallback for vectorizing varying instructions:
  // if !void: create result vector
  // clone instruction
  // map operands into instruction
  // if !void: insert into result vector
  // repeat from line 3 for all lanes
  Type *type = inst->getType();
  bool isAlloca = isa<AllocaInst>(inst);
  bool notVectorTy = type->isVoidTy() || !(type->isIntegerTy() || type->isFloatingPointTy() || type->isPointerTy());
  bool scalarize = keepScalar.count(inst) > 0;
  Value *resVec = notVectorTy || scalarize ? nullptr : UndefValue::get(getVectorType(inst->getType(), vectorWidth()));

  auto * mask = vecInfo.getPredicate(*inst->getParent());
  bool nonTrivialMask = mask && !isa<Constant>(mask);

  // scalarized operation with side effects in predicated context -> if cascade & scalarize
  if (nonTrivialMask && NeedsGuarding(*inst)) {
    bool packResult = IsVectorizableTy(*inst->getType());
    ValVec resVec = scalarizeCascaded(*inst->getParent(), *inst, packResult,
        [this,inst](IRBuilder<> & builder, size_t lane) -> Value* {
          auto * cpInst = inst->clone();
          mapOperandsInto(inst, cpInst, false, lane);
          builder.Insert(cpInst, inst->getName());
          return cpInst;
        });

    // register result
    if (packResult) {
      mapVectorValue(inst, resVec[0]);
    } else {
      for (size_t lane = 0; lane < vectorWidth(); ++lane) {
        mapScalarValue(inst, resVec[lane], lane);
      }
    }

  // mask is trivial -> scalarize
  } else {
    for (unsigned lane = 0; lane < vectorWidth(); ++lane) {
<<<<<<< HEAD
      if (cpInst == nullptr) {
        cpInst = inst->clone();
        mapOperandsInto(inst, cpInst, false, lane);
        builder.Insert(cpInst, inst->getName());
      }
=======
      Instruction *cpInst = inst->clone();
      mapOperandsInto(inst, cpInst, false, lane);
      builder.Insert(cpInst, inst->getName());
>>>>>>> 8d84db57
      if (scalarize || notVectorTy || isAlloca) mapScalarValue(inst, cpInst, lane);
      if (resVec) resVec = builder.CreateInsertElement(resVec, cpInst, lane, "fallBackInsert");
    }
    if (resVec) mapVectorValue(inst, resVec);
  }

  ++numFallbacked;
}

/* expects that builder has valid insertion point set */
void NatBuilder::vectorize(Instruction *const inst) {
  assert(inst && "no instruction to vectorize");
  assert(builder.GetInsertBlock() && "no insertion point set");
  Instruction *vecInst = inst->clone();

  if (!vecInst->getType()->isVoidTy())
    vecInst->mutateType(getVectorType(inst->getType(), vectorWidth()));

  mapOperandsInto(inst, vecInst, true);

  if (vecInst->getType()->isVoidTy() || !inst->hasName())
    builder.Insert(vecInst);
  else
    builder.Insert(vecInst, inst->getName() + "_SIMD");

  mapVectorValue(inst, vecInst);

  ++numVectorized;
}

void NatBuilder::vectorizeReductionCall(CallInst *rvCall, bool isRv_all) {
  assert(rvCall->getNumArgOperands() == 1 && "expected only 1 argument for rv_any");

  Value *predicate = rvCall->getArgOperand(0);
  const VectorShape &shape = getVectorShape(*predicate);
  assert((shape.isVarying() || shape.isUniform()) && "predicate can't be contigious or strided");

  Value *reduction;
  if (shape.isVarying()) {
    Value *vecPredicate = maskInactiveLanes(requestVectorValue(predicate), rvCall->getParent(), isRv_all);
    reduction = createPTest(vecPredicate, isRv_all);
  } else {
    reduction = requestScalarValue(predicate);
  }

  mapScalarValue(rvCall, reduction);

  ++numRVIntrinsics;
}

void
NatBuilder::vectorizeExtractCall(CallInst *rvCall) {
  ++numRVIntrinsics;

  assert(rvCall->getNumArgOperands() == 2 && "expected 2 arguments for rv_extract(vec, laneId)");

  Value *vecArg = rvCall->getArgOperand(0);

// uniform arg
  if (getVectorShape(*vecArg).isUniform()) {
    auto * uniVal = requestScalarValue(vecArg);
    mapScalarValue(rvCall, uniVal);
    return;
  }

// non-uniform arg
  auto * vecVal = requestVectorValue(vecArg);
  assert(getVectorShape(*rvCall->getArgOperand(1)).isUniform());
  auto * laneId = requestScalarValue(rvCall->getArgOperand(1));

  auto * laneVal = builder.CreateExtractElement(vecVal, laneId, "rv_ext");
  mapScalarValue(rvCall, laneVal);
}

void
NatBuilder::vectorizeInsertCall(CallInst *rvCall) {
  ++numRVIntrinsics;

  assert(rvCall->getNumArgOperands() == 3 && "expected 3 arguments for rv_insert(vec, laneId, value)");

  Value *vecArg  = rvCall->getArgOperand(0);
  assert(getVectorShape(*rvCall->getArgOperand(2)).isUniform());
  Value *elemVal = requestScalarValue(rvCall->getArgOperand(2));

// uniform arg
  if (getVectorShape(*vecArg).isUniform()) {
    mapScalarValue(rvCall, elemVal);
    return;
  }

// non-uniform arg
  auto * vecVal = requestVectorValue(vecArg);
  assert(getVectorShape(*rvCall->getArgOperand(1)).isUniform());
  auto * laneId = requestScalarValue(rvCall->getArgOperand(1));

  auto * insertVal = builder.CreateInsertElement(vecVal, elemVal, laneId, "rv_ins");
  mapVectorValue(rvCall, insertVal);
}

void
NatBuilder::vectorizeShuffleCall(CallInst *rvCall) {
  ++numRVIntrinsics;

  assert(rvCall->getNumArgOperands() == 2 && "expected 2 arguments for rv_shuffle(vec, shift)");

  Value *vecArg = rvCall->getArgOperand(0);

// uniform arg
  if (getVectorShape(*vecArg).isUniform()) {
    auto * uniVal = requestScalarValue(vecArg);
    mapScalarValue(rvCall, uniVal);
    return;
  }

// non-uniform arg
  auto * vecVal = requestVectorValue(vecArg);
  assert(getVectorShape(*rvCall->getArgOperand(1)).isUniform());
  int64_t shiftVal = cast<ConstantInt>(rvCall->getArgOperand(1))->getSExtValue();
  if (shiftVal < 0) {
    shiftVal = vectorWidth() + shiftVal;
  }

  // build shuffle indices
  SmallVector<uint32_t, 32> shflIds(vectorWidth());
  for (size_t i = 0; i < vectorWidth(); i++) {
    shflIds[i] = (i + shiftVal) % vectorWidth();
  }

  auto * shflVal = builder.CreateShuffleVector(vecVal, vecVal, shflIds, "rv_shfl");
  mapVectorValue(rvCall, shflVal);
}

void
NatBuilder::vectorizeBallotCall(CallInst *rvCall) {
  ++numRVIntrinsics;

  assert(rvCall->getNumArgOperands() == 1 && "expected 1 argument for rv_ballot(cond)");

  Value *condArg = rvCall->getArgOperand(0);

// uniform arg
  if (getVectorShape(*condArg).isUniform()) {
    auto * uniVal = requestScalarValue(condArg);
    uniVal = builder.CreateZExt(uniVal, i32Ty, "rv_ballot");
    mapScalarValue(rvCall, uniVal);
    return;
  }

  Module *mod = vecInfo.getMapping().vectorFn->getParent();

  auto vecWidth = vecInfo.getVectorWidth();
  assert((vecWidth == 4 || vecWidth == 8) && "rv_ballot only supports SSE and AVX instruction sets");

// non-uniform arg
  auto * vecVal = maskInactiveLanes(requestVectorValue(condArg), rvCall->getParent(), false);
  auto * intVecTy = VectorType::get(i32Ty, vecWidth);

  auto * extVal = builder.CreateSExt(vecVal, intVecTy, "rv_ballot");
  auto * simdVal = builder.CreateBitCast(extVal, VectorType::get(builder.getFloatTy(), vecWidth), "rv_ballot");

  Intrinsic::ID id = vecWidth == 4 ? Intrinsic::x86_sse_movmsk_ps : Intrinsic::x86_avx_movmsk_ps_256;
  auto movMaskDecl = Intrinsic::getDeclaration(mod, id);
  auto * mask = builder.CreateCall(movMaskDecl, simdVal, "rv_ballot");
  mapScalarValue(rvCall, mask);
}

void
NatBuilder::vectorizeAlignCall(CallInst *rvCall) {
  ++numRVIntrinsics;

  assert(rvCall->getNumArgOperands() == 2 && "expected 2 arguments for rv_align(ptr, alignment)");

  Value *vecArg = rvCall->getArgOperand(0);

  if (getVectorShape(*vecArg).isVarying())
    mapVectorValue(rvCall, requestVectorValue(vecArg));
  else
    mapScalarValue(rvCall, requestScalarValue(vecArg));
}

static bool HasSideEffects(CallInst &call) {
  return call.mayHaveSideEffects();
}

void NatBuilder::vectorizeCallInstruction(CallInst *const scalCall) {
  Value * callee = scalCall->getCalledValue();
  StringRef calleeName = callee->getName();
  Function * calledFunction = dyn_cast<Function>(callee);

  // if calledFunction is vectorizable (standard mapping exists for given vector width), create new call to vector calledFunction
  if (calledFunction && platformInfo.isFunctionVectorizable(calledFunction->getName(), vectorWidth())) {
    CallInst *call = cast<CallInst>(scalCall->clone());
    bool doublePrecision = false;
    if (call->getNumArgOperands() > 0)
      doublePrecision = call->getArgOperand(0)->getType()->isDoubleTy();
    Module *mod = vecInfo.getMapping().vectorFn->getParent();
    Function *simdFunc = platformInfo.requestVectorizedFunction(calleeName, vectorWidth(), mod, doublePrecision);
    call->setCalledFunction(simdFunc);
    call->mutateType(simdFunc->getReturnType());
    mapOperandsInto(scalCall, call, true);
    mapVectorValue(scalCall, call);
    builder.Insert(call, scalCall->getName());

    ++numVecCalls;

  } else {
    // try if we can semi-vectorize the call by replication a smaller vectorized version
    bool replicate = true;
    unsigned vecWidth;
    for (vecWidth = vectorWidth() / 2; calledFunction && vecWidth >= 2; vecWidth /= 2) {
      if (platformInfo.isFunctionVectorizable(calleeName, vecWidth)) {
        replicate = false;
        break;
      }
    }

    if (!replicate) {
      unsigned replicationFactor = vectorWidth() / vecWidth;
      bool doublePrecision = false;
      if (scalCall->getNumArgOperands() > 0)
        doublePrecision = scalCall->getArgOperand(0)->getType()->isDoubleTy();
      Module *mod = vecInfo.getMapping().vectorFn->getParent();
      Function *simdFunc = platformInfo.requestVectorizedFunction(calleeName, vecWidth, mod, doublePrecision);
      ShuffleBuilder appender(vectorWidth());
      ShuffleBuilder extractor(vecWidth);

      // prepare the extract shuffler
      for (unsigned i = 0; i < scalCall->getNumArgOperands(); ++i) {
        Value *const arg = scalCall->getArgOperand(i);
        Value *mappedArg = requestVectorValue(arg);
        extractor.add(mappedArg);
      }

      // replicate vector call
      for (unsigned i = 0; i < replicationFactor; ++i) {
        CallInst *call = cast<CallInst>(scalCall->clone());
        call->setCalledFunction(simdFunc);
        call->mutateType(simdFunc->getReturnType());

        // insert arguments into call
        for (unsigned j = 0; j < scalCall->getNumArgOperands(); ++j) {
          Value *vecArg = extractor.extractVector(builder, j, i * vecWidth);
          call->setArgOperand(j, vecArg);
        }
        builder.Insert(call);
        appender.add(call);
      }

      // append all sub-results to one vector and map
      Value *append = appender.append(builder);
      mapVectorValue(scalCall, append);

      ++numSemiCalls;

    } else if (calledFunction && calledFunction->isIntrinsic() && Intrinsic::isOverloaded(calledFunction->getIntrinsicID())) {
        // decode ambiguous type arguments
        auto id = calledFunction->getIntrinsicID();
        auto * funcTy = calledFunction->getFunctionType();
        SmallVector<Intrinsic::IITDescriptor, 4> paramDescs;
        Intrinsic::getIntrinsicInfoTableEntries(id, paramDescs);
        SmallVector<Type*,4> overloadedTypes;

        // append ambiguous types
        SmallSet<uint, 4> mangledArgs;
        for (auto desc : paramDescs) {
          if (desc.Kind != Intrinsic::IITDescriptor::Argument) continue;
          switch (desc.getArgumentKind()) {
            case llvm::Intrinsic::IITDescriptor::AK_Any:
              break;
            default:
              uint argIdx = desc.getArgumentNumber();
              if (!mangledArgs.insert(argIdx).second) continue; // already mangled that arg
              overloadedTypes.push_back(getVectorType(funcTy->getParamType(argIdx), vectorWidth()));
              break;
          }
        }

        Function *vecIntr = Intrinsic::getDeclaration(vecInfo.getVectorFunction().getParent(), calledFunction->getIntrinsicID(), overloadedTypes);
        CallInst *call = cast<CallInst>(scalCall->clone());
        call->setCalledFunction(vecIntr);
        call->mutateType(vecIntr->getReturnType());
        mapOperandsInto(scalCall, call, true);
        mapVectorValue(scalCall, call);
        builder.Insert(call, scalCall->getName());

      ++numVecCalls;

      }  else {
      // check if we need cascade first
      Value *predicate = vecInfo.getPredicate(*scalCall->getParent());
      assert(predicate && "expected predicate!");
      assert(predicate->getType()->isIntegerTy(1) && "predicate must be i1 type!");
      bool needCascade = !isa<Constant>(predicate) && HasSideEffects(*scalCall);

      // if we need cascading, we need the vectorized predicate and the cascading blocks
      std::vector<BasicBlock *> condBlocks;
      std::vector<BasicBlock *> maskedBlocks;
      BasicBlock *resBlock = nullptr;
      if (needCascade) {
        BasicBlock *vecBlock = cast<BasicBlock>(getVectorValue(scalCall->getParent()));
        resBlock = createCascadeBlocks(vecBlock->getParent(), vectorWidth(), condBlocks, maskedBlocks);

        // branch to our entry block of the cascade
        builder.CreateBr(condBlocks[0]);
        builder.SetInsertPoint(condBlocks[0]);
      }

      // type of the call. we don't need to construct a result if void, vector or struct
      Type *callType = scalCall->getType();
      Value *resVec = (callType->isVoidTy() || callType->isVectorTy() || callType->isStructTy())
                      ? nullptr
                      : UndefValue::get(getVectorType(callType, vectorWidth()));

      // create <vector_width> scalar calls
      for (unsigned lane = 0; lane < vectorWidth(); ++lane) {
        BasicBlock *condBlock = nullptr;
        BasicBlock *maskedBlock = nullptr;
        BasicBlock *nextBlock = nullptr;

        // if predicated, extract from mask and conditionally branch
        if (needCascade) {
          condBlock = condBlocks[lane];
          maskedBlock = maskedBlocks[lane];
          nextBlock = lane == vectorWidth() - 1 ? resBlock : condBlocks[lane + 1];

          assert(builder.GetInsertBlock() == condBlock);
          Value *mask = requestScalarValue(predicate, lane,
                                           needCascade); // do not map this value if it's fresh to avoid dominance violations
          builder.CreateCondBr(mask, maskedBlock, nextBlock);
          builder.SetInsertPoint(maskedBlock);
        }

        // (masked block or not cascaded)
        // for each argument, get lane value of argument, do the call, (if !voidTy, !vectorTy, !structTy) insert to resVec
        std::vector<Value *> args;
        for (unsigned i = 0; i < scalCall->getNumArgOperands(); ++i) {
          Value *scalArg = scalCall->getArgOperand(i);
          Value *laneArg = requestScalarValue(scalArg, lane,
                                              needCascade); // do not map this value if it's fresh to avoid dominance violations
          args.push_back(laneArg);
        }
        std::string suffix = callType->isVoidTy() ? "" : "_lane_" + std::to_string(lane);
        auto scalCallName = scalCall->getName();
        std::string vecCallName = scalCallName.empty() ? suffix : scalCallName.str() + suffix;
        Value *call = builder.CreateCall(callee, args, vecCallName);
        if (!needCascade)
          mapScalarValue(scalCall, call, lane); // might proof useful. but only if not predicated

        Value *insert = nullptr;
        if (!(callType->isVoidTy() || callType->isVectorTy() || callType->isStructTy())) {
          insert = builder.CreateInsertElement(resVec, call, ConstantInt::get(i32Ty, lane),
                                               "insert_lane_" + std::to_string(lane));
        }

        // if predicated, branch to nextBlock and create phi which will become resVec. else, insert is resVec
        if (needCascade) {
          builder.CreateBr(nextBlock);
          builder.SetInsertPoint(nextBlock);

          if (callType->isStructTy() || callType->isVectorTy()) {
            PHINode *phi = builder.CreatePHI(callType, 2);
            phi->addIncoming(UndefValue::get(callType), condBlock);
            phi->addIncoming(call, maskedBlock);
            mapScalarValue(scalCall, phi, lane);

          } else if (!callType->isVoidTy()) {
            PHINode *phi = builder.CreatePHI(resVec->getType(), 2);
            phi->addIncoming(resVec, condBlock);
            phi->addIncoming(insert, maskedBlock);
            resVec = phi;
          }
        } else if (!callType->isVoidTy()) {
          resVec = insert;
        }
      }

      // map resVec as vector value for scalCall and remap parent block of scalCall with resBlock
      mapVectorValue(scalCall, resVec);
      if (resBlock) mapVectorValue(scalCall->getParent(), resBlock);

      needCascade ? ++numCascadeCalls : ++numFallCalls;
    }
  }
}

void NatBuilder::copyCallInstruction(CallInst *const scalCall, unsigned laneIdx) {
  // copying call instructions:
  // 1) get scalar callee
  // 2) construct arguments
  // 3) create call instruction
  auto *callee = scalCall->getCalledValue();

  std::vector<Value *> args;
  for (unsigned i = 0; i < scalCall->getNumArgOperands(); ++i) {
    Value *scalArg = scalCall->getArgOperand(i);
    Value *laneArg = requestScalarValue(scalArg, laneIdx);
    args.push_back(laneArg);
  }

  Value *call = builder.CreateCall(callee, args, scalCall->getName());
  mapScalarValue(scalCall, call, laneIdx);

  ++numScalarized;
}

void NatBuilder::vectorizeMemoryInstruction(Instruction *const inst) {
  if (keepScalar.count(inst)) {
    return fallbackVectorize(inst);
  }

  LoadInst *load = dyn_cast<LoadInst>(inst);
  StoreInst *store = dyn_cast<StoreInst>(inst);

  // need value, pointer and type of the access to decide what kind of load/store we need
  Value *storedValue = nullptr;
  Value *accessedPtr = nullptr;
  Type *accessedType = nullptr;
  if (load) {
    accessedType = load->getType();
    accessedPtr = load->getPointerOperand();
  } else {
    assert(store);
    storedValue = store->getValueOperand();
    accessedType = storedValue->getType();
    accessedPtr = store->getPointerOperand();
  }

  assert(accessedType == cast<PointerType>(accessedPtr->getType())->getElementType() &&
         "accessed type and pointed object type differ!");
  assert(vecInfo.hasKnownShape(*accessedPtr) && "no shape for accessed pointer!");
  VectorShape addrShape = getVectorShape(*accessedPtr);
  Type *vecType = getVectorType(accessedType, vectorWidth());

  Value *mask = nullptr;
  Value *predicate = vecInfo.getPredicate(*inst->getParent());
  assert(predicate && predicate->getType()->isIntegerTy(1) && "predicate must have i1 type!");
  bool needsMask = predicate && !vecInfo.getVectorShape(*predicate).isUniform();

  if (needsMask)
    mask = requestVectorValue(predicate);
  else
    mask = getConstantVector(vectorWidth(), i1Ty, 1);

  // generate the address for the memory instruction now
  // uniform: uniform GEP
  // contiguous: contiguous GEP
  // interleaved: multiple contiguous GEPs
  // varying: varying vector GEP

  std::vector<Value *> addr;
  std::vector<Value *> srcs;
  std::vector<Value *> masks;
  unsigned alignment;
  bool interleaved = false;
  bool pseudoInter = false;
  int byteSize = static_cast<int>(layout.getTypeStoreSize(accessedType));

  if (addrShape.isUniform()) {
    // scalar access
    addr.push_back(requestScalarValue(accessedPtr));
    alignment = addrShape.getAlignmentFirst();

  } else if ((addrShape.isContiguous() || addrShape.isStrided(byteSize)) && !(needsMask && !config.enableMaskedMove)) {
    // cast pointer to vector-width pointer
    Value *ptr = requestScalarValue(accessedPtr);
    PointerType *vecPtrType = PointerType::getUnqual(vecType);
    addr.push_back(builder.CreatePointerCast(ptr, vecPtrType, "vec_cast"));
    alignment = addrShape.getAlignmentFirst();

  } else if ((addrShape.isStrided() && isInterleaved(inst, accessedPtr, byteSize, srcs)) && !(needsMask && !config.enableMaskedMove)) {
    // interleaved access. ptrs: base, base+vector, base+2vector, ...
    Value *srcPtr = getPointerOperand(cast<Instruction>(srcs[0]));
    for (unsigned i = 0; i < srcs.size(); ++i) {
      Value *ptr = requestInterleavedAddress(srcPtr, i, vecType);
      addr.push_back(ptr);
      if (needsMask)
        masks.push_back(mask);
    }
    alignment = addrShape.getAlignmentFirst();
    interleaved = true;

  } else if ((addrShape.isStrided() && isPseudointerleaved(inst, accessedPtr, byteSize)) && !(needsMask && !config.enableMaskedMove)) {
    // pseudo-interleaved: same as above. we don't know the array limits, so we skip the last index of the last load
    unsigned stride = (unsigned) addrShape.getStride() / byteSize;
    srcs.push_back(inst);
    Value *srcPtr = getPointerOperand(inst);
    Type *interType = vecType;
    for (unsigned i = 0; i < stride; ++i) {
      if (config.cropPseudoInterleaved && i == (stride - 1)) {
        interType = getVectorType(accessedType, vectorWidth() - (stride-1));
      }
      Value *ptr = requestInterleavedAddress(srcPtr, i, interType);
      addr.push_back(ptr);
    }

    if (store && needsMask) {
      masks.push_back(mask);
      for (unsigned i = 1; i < stride; ++i) {
        unsigned width = i == (stride - 1) && config.cropPseudoInterleaved ? vectorWidth() - (stride - 1) : vectorWidth();
        masks.push_back(getConstantVector(width, i1Ty, 0));
      }
    }

    alignment = addrShape.getAlignmentFirst();
    pseudoInter = true;

  } else {
    addr.push_back(requestVectorValue(accessedPtr));
    alignment = addrShape.getAlignmentGeneral();
  }

  unsigned origAlignment = load ? load->getAlignment() : store->getAlignment();
  alignment = std::max<unsigned>(alignment, origAlignment);

  Value *vecMem = nullptr;
  if (load) {
    if (needsMask && addrShape.isUniform()) {
      assert(addr.size() == 1 && "multiple addresses for single access!");
      vecMem = createUniformMaskedMemory(load, accessedType, alignment, addr[0], mask, nullptr);

    } else if (((addrShape.isUniform() || addrShape.isContiguous() || addrShape.isStrided(byteSize))) && !(needsMask && !config.enableMaskedMove)) {
      assert(addr.size() == 1 && "multiple addresses for single access!");
      vecMem = createContiguousLoad(addr[0], alignment, needsMask ? mask : nullptr, UndefValue::get(vecType));

      addrShape.isUniform() ? ++numUniLoads : needsMask ? ++numContMaskedLoads : ++numContLoads;

    } else if (interleaved && !(needsMask && !config.enableMaskedMove)) {
      assert(addr.size() > 1 && "only one address for multiple accesses!");
      createInterleavedMemory(vecType, alignment, &addr, &masks, nullptr, &srcs);

    } else if (pseudoInter && !(needsMask && !config.enableMaskedMove)) {
      assert(addr.size() > 1 && "only one address for multiple accesses!");
      createInterleavedMemory(vecType, alignment, &addr, &masks, nullptr, &srcs, true);

    } else {
      assert(addr.size() == 1 && "multiple addresses for single access!");
      vecMem = createVaryingMemory(vecType, alignment, addr[0], mask, nullptr);
    }


  } else {
    if (needsMask && addrShape.isUniform()) {
      assert(addr.size() == 1 && "multiple addresses for single access!");
      auto valShape = vecInfo.getVectorShape(*store->getValueOperand());
      if (!valShape.isUniform()) {
        Value *mappedStoredVal = requestVectorValue(storedValue);
        vecMem = createVaryingToUniformStore(store, accessedType, alignment, addr[0], needsMask ? mask : nullptr, mappedStoredVal);
      } else {
        Value *mappedStoredVal = addrShape.isUniform() ? requestScalarValue(storedValue)
                                                       : requestVectorValue(storedValue);

        vecMem = createUniformMaskedMemory(store, accessedType, alignment, addr[0], mask, mappedStoredVal);
      }

    } else if (((addrShape.isUniform() || addrShape.isContiguous() || addrShape.isStrided(byteSize))) && !(needsMask && !config.enableMaskedMove)) {
      assert(addr.size() == 1 && "multiple addresses for single access!");
      Value *mappedStoredVal = addrShape.isUniform() ? requestScalarValue(storedValue)
                                                       : requestVectorValue(storedValue);
      vecMem = createContiguousStore(mappedStoredVal, addr[0], alignment, needsMask ? mask : nullptr);

      addrShape.isUniform() ? ++numUniStores : needsMask ? ++numContMaskedStores : ++numContStores;

    } else if (interleaved && !(needsMask && !config.enableMaskedMove)) {
      assert(addr.size() > 1 && "only one address for multiple accesses!");
      std::vector<Value *> vals;
      vals.reserve(addr.size());
      for (unsigned i = 0; i < addr.size(); ++i) {
        Value *srcVal = cast<StoreInst>(srcs[i])->getValueOperand();
        Value *val = requestVectorValue(srcVal);
        vals.push_back(val);
      }
      createInterleavedMemory(vecType, alignment, &addr, &masks, &vals, &srcs);

    } else if (pseudoInter && !(needsMask && !config.enableMaskedMove)) {
      assert(addr.size() > 1 && "only one address for multiple accesses!");
      Value *mappedStoredVal = addrShape.isUniform() ? requestScalarValue(storedValue)
                                                       : requestVectorValue(storedValue);
      std::vector<Value *> vals;
      vals.reserve(addr.size());
      vals.push_back(mappedStoredVal);
      createInterleavedMemory(vecType, alignment, &addr, &masks, &vals, &srcs, true);

    } else {
      assert(addr.size() == 1 && "multiple addresses for single access!");
      Value *mappedStoredVal = addrShape.isUniform() ? requestScalarValue(storedValue)
                                                       : requestVectorValue(storedValue);
      vecMem = createVaryingMemory(vecType, alignment, addr[0], mask, mappedStoredVal);
    }
  }


  // interleaved case creates mapping
  if (!interleaved && !pseudoInter) {
    if (addrShape.isUniform())
      mapScalarValue(inst, vecMem);
    else
      mapVectorValue(inst, vecMem);
  }

  return;
}


Value *
NatBuilder::createVaryingToUniformStore(Instruction *inst, Type *accessedType, unsigned int alignment, Value *addr, Value *mask, Value *values) {
  Value * indexVal = nullptr;
  auto & ctx = builder.getContext();

  BasicBlock * continueBlock = nullptr;
  if (!mask) {
    // under uniform contexts store the value of the last lane
    indexVal = ConstantInt::get(Type::getInt32Ty(ctx), vectorWidth() - 1);
  } else {
  // guard against empty mask
    // create a mask ptest

    auto * nativeIntTy = Type::getInt32Ty(ctx);

  // use the potentially slower but generic max lane code
#define NAT_GENERIC_MAXLANE

#ifndef NAT_GENERIC_MAXLANE
  // create guard cde
  // extract the mask as an integer
    //
    // FIXME (llvm): the code below really should work but it does not:
    // auto * bitIntTy = IntegerType::getIntNTy(ctx, vectorWidth());
    // auto * bitIntVecTy = VectorType::get(bitIntTy, 1);

    // auto * maskIntVec = builder.CreateBitCast(mask, bitIntVecTy); // FIXME this extracts the first byte of the vector register that holds %mask (inspect the assembly)
    // auto * maskInt = builder.CreateExtractElement(maskIntVec, ConstantInt::get(nativeIntTy, 0));
    // auto * regMaskInt = builder.CreateZExt(maskInt, nativeIntTy);

    Module *mod = vecInfo.getMapping().vectorFn->getParent();

    // AVX specific code
    Intrinsic::ID movMaskID;
    Type * laneTy = nullptr;
    switch(vectorWidth()) {
      case 8: { movMaskID = Intrinsic::x86_avx_movmsk_ps_256; laneTy = nativeIntTy; break; }
      case 4: { movMaskID =  Intrinsic::x86_sse_movmsk_ps; laneTy = nativeIntTy; break; }
    }
    auto * movMaskFunc = Intrinsic::getDeclaration(mod, movMaskID);
    auto * movMaskTy = movMaskFunc->getFunctionType()->getParamType(0);

    // cast to argument type
    auto * vecLaneTy = VectorType::get(laneTy, vectorWidth());
    auto * sxMask = builder.CreateSExt(mask, vecLaneTy);
    auto * castMask = builder.CreateBitCast(sxMask, movMaskTy);
    auto * regMaskInt = builder.CreateCall(movMaskFunc, castMask);
#endif

    // create two new basic blocks
    BasicBlock *memBlock = BasicBlock::Create(vecInfo.getVectorFunction().getContext(), "mem_block",
                                              &vecInfo.getVectorFunction());
    continueBlock = BasicBlock::Create(vecInfo.getVectorFunction().getContext(), "cont_block",
                                                   &vecInfo.getVectorFunction());


  // branch to mem_block if any lane stores
#ifndef NAT_GENERIC_MAXLANE
    Value * branchMask = builder.CreateICmpNE(regMaskInt, ConstantInt::getNullValue(nativeIntTy)); // createPTest(mask, false); //
#else
    // rather use a ptest to allow folding with outer stores
    Value * branchMask = createPTest(mask, false);
#endif

    builder.CreateCondBr(branchMask, memBlock, continueBlock);

  // insert store in guarded block
    builder.SetInsertPoint(memBlock);
    auto * origBlock = inst->getParent();
    mapVectorValue(origBlock, continueBlock);

#ifdef NAT_GENERIC_MAXLANE
    // generic but slow implementation
    // SExt to full width int
    auto * vecLaneTy = VectorType::get(nativeIntTy, vectorWidth());
    auto * sxMask = builder.CreateSExt(mask, vecLaneTy);

    // AND with lane index vector
    auto * laneIdxConst = createContiguousVector(vectorWidth(), nativeIntTy, 0, 1);
    auto * activeLaneVec = builder.CreateAnd(sxMask, laneIdxConst);

    // horizontal MAX reduction
    indexVal = &CreateVectorReduce(builder, RedKind::Max, *activeLaneVec);
#else
  // compute MSB from leading zeros
    // determine the MS (using the ctlz intrinsic)
    // llvm.ctlz.i32 (i32  <src>, i1 <is_zero_undef == false>)
    auto * ctlzFunc = Intrinsic::getDeclaration(mod, Intrinsic::ctlz, nativeIntTy);
    auto * leadingZerosVal = builder.CreateCall(ctlzFunc, {regMaskInt, ConstantInt::getTrue(ctx) });

    auto * constFullVal = ConstantInt::getSigned(nativeIntTy, 31);
    indexVal = builder.CreateSub(constFullVal, leadingZerosVal);
#endif

  }

  // extract and materialize store
  auto * lastLaneVal = builder.CreateExtractElement(values, indexVal, "xt.lastlane");
  auto * vecMem = builder.CreateStore(lastLaneVal, addr);
  cast<StoreInst>(vecMem)->setAlignment(alignment);

  // proceed in continue block (if any)
  if (continueBlock) {
    builder.CreateBr(continueBlock);
    builder.SetInsertPoint(continueBlock);
  }

  return vecMem;
}

Value *NatBuilder::createUniformMaskedMemory(Instruction *inst, Type *accessedType, unsigned int alignment,
                                             Value *addr, Value *mask, Value *values) {
  values ? ++numUniMaskedStores : ++numUniMaskedLoads;

  // create a mask ptest
  mask = createPTest(mask, false);

  assert((values && isa<StoreInst>(inst)) || (!values && isa<LoadInst>(inst)));

  // create two new basic blocks
  BasicBlock *memBlock = BasicBlock::Create(vecInfo.getVectorFunction().getContext(), "mem_block",
                                            &vecInfo.getVectorFunction());
  BasicBlock *continueBlock = BasicBlock::Create(vecInfo.getVectorFunction().getContext(), "cont_block",
                                                 &vecInfo.getVectorFunction());
  BasicBlock *origBlock = inst->getParent();

  // conditionally branch to both
  builder.CreateCondBr(mask, memBlock, continueBlock);
  builder.SetInsertPoint(memBlock);

  Instruction *vecMem;
  if (values) {
    vecMem = builder.CreateStore(values, addr);
    cast<StoreInst>(vecMem)->setAlignment(alignment);
  } else {
    vecMem = builder.CreateLoad(addr, "scal_mask_mem");
    cast<LoadInst>(vecMem)->setAlignment(alignment);
  }

  builder.CreateBr(continueBlock);
  builder.SetInsertPoint(continueBlock);

  BasicBlock *vecOrigBlock = cast<BasicBlock>(getVectorValue(origBlock, true));
  PHINode *phi = values ? nullptr : builder.CreatePHI(accessedType, 2, "scal_mask_mem_phi");

  if (phi) {
    phi->addIncoming(vecMem, memBlock);
    phi->addIncoming(UndefValue::get(accessedType), vecOrigBlock);
    vecMem = phi;
  }

//  mapVectorValue(origBlock, memBlock);
  mapVectorValue(origBlock, continueBlock);
  return vecMem;
}

Value *NatBuilder::createVaryingMemory(Type *vecType, unsigned int alignment, Value *addr, Value *mask,
                                       Value *values) {
  bool scatter(values != nullptr);
  bool maskNonConst(!isa<ConstantVector>(mask));
  maskNonConst ? (scatter ? ++numMaskedScatter : ++numMaskedGather) : (scatter ? ++numScatter : ++numGather);

  if (config.useScatterGatherIntrinsics) {
    std::vector<Value *> args;
    if (scatter) args.push_back(values);
    args.push_back(addr);
    args.push_back(ConstantInt::get(i32Ty, alignment));
    args.push_back(mask);
    if (!scatter) args.push_back(UndefValue::get(vecType));
    Module *mod = vecInfo.getMapping().vectorFn->getParent();
    Function *intr = scatter ? Intrinsic::getDeclaration(mod, Intrinsic::masked_scatter, vecType)
                             : Intrinsic::getDeclaration(mod, Intrinsic::masked_gather, vecType);
    assert(intr && "scatter/gather not found!");
    return builder.CreateCall(intr, args);

  } else
    return scatter ? requestCascadeStore(values, addr, alignment, mask) : requestCascadeLoad(addr, alignment, mask);
}

void NatBuilder::createInterleavedMemory(Type *vecType, unsigned alignment, std::vector<Value *> *addr, std::vector<Value *> *masks,
                                         std::vector<Value *> *values, std::vector<Value *> *srcs, bool isPseudoInter) {

  unsigned stride = (unsigned) addr->size();
  bool needsMask = masks->size() > 0;
  bool load = values == nullptr;

  if (load) {
    if (needsMask)
      isPseudoInter ? ++numPseudoMaskedLoads : numInterMaskedLoads += stride;
    else
      isPseudoInter ? ++numPseudoLoads : numInterLoads += stride;
  } else {
    if (needsMask)
      isPseudoInter ? ++numPseudoMaskedStores : numInterMaskedStores += stride;
    else
      isPseudoInter ? ++numPseudoStores : numInterStores += stride;
  }

  // search if address was already pseudo interleaved by a load before
  if (isPseudoInter && !load) {
    Value *srcAddr = cast<StoreInst>(srcs->front())->getPointerOperand();
    if (pseudointerValueMap.count(srcAddr)) {
      PseudointerValueVector &pseudoValues = pseudointerValueMap[srcAddr];
      for (unsigned i = 1; i < pseudoValues.size(); ++i) {
        values->push_back(pseudoValues[i]);
      }

      if (!needsMask) {
        unsigned width = vectorWidth() - (stride - 1);
        std::vector<unsigned> trueMask(width, 1);
        masks->push_back(getConstantVectorPadded(vectorWidth(), i1Ty, trueMask, true));
      }

    } else {
      // fill with undefined else
      Type *interType = vecType;
      if (!needsMask)
        masks->push_back(getConstantVector(vectorWidth(), i1Ty, 1));
      unsigned width = vectorWidth();
      for (unsigned i = 1; i < addr->size(); ++i) {
        if (i == (stride - 1) && config.cropPseudoInterleaved) {
          width = vectorWidth() - (stride - 1);
          interType = getVectorType(vecType->getVectorElementType(), width);
        }

        values->push_back(UndefValue::get(interType));
        masks->push_back(getConstantVector(width, i1Ty, 0));
      }
      needsMask = true;
    }
  } else if (isPseudoInter && load && !config.cropPseudoInterleaved) {
    unsigned width = vectorWidth() - (stride - 1);
    std::vector<unsigned> trueMask(width, 1);
    masks->push_back(getConstantVectorPadded(vectorWidth(), i1Ty, trueMask, true));
  }

  // tranpose mask and values if needed
  ShuffleBuilder maskTransposer(vectorWidth());
  if (needsMask)
    maskTransposer.add(*masks);

  // build interleaved loads/stores
  Value *vecMem;
  ShuffleBuilder transposer(vectorWidth());
  if (!load)
    transposer.add(*values);

  for (unsigned i = 0; i < stride; ++i) {
    Value *ptr = (*addr)[i];
    Value *mask = needsMask ? maskTransposer.shuffleToInterleaved(builder, stride, i) : nullptr;

    if (masks->size() == 1 && i == (stride - 1)) {
      needsMask = true;
      mask = masks->front();
    }

    if (load) {
      vecMem = createContiguousLoad(ptr, alignment, mask, UndefValue::get(vecType));
      transposer.add(vecMem);
    } else {
      Value *val = transposer.shuffleToInterleaved(builder, stride, i);
      vecMem = createContiguousStore(val, ptr, alignment, mask);
      if (i < srcs->size())
        mapVectorValue((*srcs)[i], vecMem);
    }
  }
  if (load) {
    // de-interleave and map
    Value *srcAddr = cast<LoadInst>(srcs->front())->getPointerOperand();
    for (unsigned i = 0; i < stride; ++i) {
      vecMem = transposer.shuffleFromInterleaved(builder, stride, i);
      if (i < srcs->size())
        mapVectorValue((*srcs)[i], vecMem);

      pseudointerValueMap[srcAddr].push_back(vecMem);
    }
  }
}

Value *NatBuilder::createContiguousStore(Value *val, Value *ptr, unsigned alignment, Value *mask) {
  if (mask) {
    return builder.CreateMaskedStore(val, ptr, alignment, mask);

  } else {
    StoreInst *store = builder.CreateStore(val, ptr);
    store->setAlignment(alignment);
    return store;
  }
}

Value *NatBuilder::createContiguousLoad(Value *ptr, unsigned alignment, Value *mask, Value *passThru) {
  if (mask) {
    return builder.CreateMaskedLoad(ptr, alignment, mask, passThru, "cont_load");

  } else {
    LoadInst *load = builder.CreateLoad(ptr, "cont_load");
    load->setAlignment(alignment);
    return load;
  }
}

void NatBuilder::addLazyInstruction(Instruction *const instr) {
  lazyInstructions.push_back(instr);
  ++numLazy;
}

void NatBuilder::requestLazyInstructions(Instruction *const upToInstruction) {
  assert(!lazyInstructions.empty() && "no lazy instructions to generate!");

  IF_DEBUG_NAT errs() << " --- reqLazy: " << upToInstruction->getName() << " --\n";

  Instruction *lazyInstr = lazyInstructions.front();
  lazyInstructions.pop_front();

  while (lazyInstr != upToInstruction) {
    // skip if already generated (only happens for interleaving)
    if (getVectorValue(lazyInstr)) {
      lazyInstr = lazyInstructions.front();
      lazyInstructions.pop_front();
      continue;
    }

    assert(!getVectorValue(lazyInstr) && !getScalarValue(lazyInstr) && "instruction already generated!");

    if (isa<CallInst>(lazyInstr)) {
      if (shouldVectorize(lazyInstr))
        vectorizeCallInstruction(cast<CallInst>(lazyInstr));
      else
        copyCallInstruction(cast<CallInst>(lazyInstr));
    } else if (canVectorize(lazyInstr))
        vectorizeMemoryInstruction(lazyInstr);
    else if (shouldVectorize(lazyInstr))
      fallbackVectorize(lazyInstr);
    else
      copyInstruction(lazyInstr);

    // interleaved memory generation might cause the queue to empty already at this point
    if (lazyInstructions.empty())
      return;

    lazyInstr = lazyInstructions.front();
    lazyInstructions.pop_front();
  }

  IF_DEBUG_NAT errs() << " --- DONE reqLazy: " << upToInstruction->getName() << " --\n";

  // if we reach this point this should be guaranteed:
  assert(lazyInstr == upToInstruction && "something went wrong during lazy generation!");

  // skip if already generated (only happens for interleaving, therefore only getVectorValue needed)
  if (getVectorValue(lazyInstr))
    return;

  assert(!getVectorValue(lazyInstr) && !getScalarValue(lazyInstr) && "instruction already generated!");

  if (isa<CallInst>(lazyInstr)) {
    if (shouldVectorize(lazyInstr))
      vectorizeCallInstruction(cast<CallInst>(lazyInstr));
    else
      copyCallInstruction(cast<CallInst>(lazyInstr));
  } else
    vectorizeMemoryInstruction(lazyInstr);
}

static
void
SetInsertBeforeTerm(IRBuilder<> & builder, BasicBlock & block) {
  if (block.getTerminator())
    builder.SetInsertPoint(block.getTerminator());
  else
    builder.SetInsertPoint(&block);
}

Value *NatBuilder::requestVectorValue(Value *const value) {
  if (isa<GetElementPtrInst>(value))
    return requestVectorGEP(cast<GetElementPtrInst>(value));

  if (isa<BitCastInst>(value)) {
    return requestVectorBitCast(cast<BitCastInst>(value));
  }

  if (isa<Instruction>(value)) {
    Instruction *lazyMemInstr = cast<Instruction>(value);
    if (std::find(lazyInstructions.begin(), lazyInstructions.end(), lazyMemInstr) != lazyInstructions.end())
      requestLazyInstructions(lazyMemInstr);
  }

  // check if already mapped
  Value *vecValue = getVectorValue(value);
  if (vecValue)  return vecValue;

  auto oldIP = builder.GetInsertPoint();
  auto oldIB = builder.GetInsertBlock();

  auto shape = getVectorShape(*value);
  if (shape.isVarying()) { // !vecValue
    auto * vecTy = VectorType::get(value->getType(), vectorWidth());
    Value * accu = UndefValue::get(vecTy);
    auto * intTy = Type::getInt32Ty(builder.getContext());

    for (size_t i = 0; i < vectorWidth(); ++i) {
      auto * laneVal = getScalarValue(value, i);
      auto * laneInst = dyn_cast<Instruction>(laneVal);
      if (laneInst) SetInsertBeforeTerm(builder, *laneInst->getParent());
      accu = builder.CreateInsertElement(accu, laneVal, ConstantInt::get(intTy, i, false), "_revec");
    }
    vecValue = accu;

  } else {
    vecValue = getScalarValue(value);

    // check shape for value. if there is one and it is contiguous, cast to vector and add <0,1,2,...,n-1>
    Instruction *vecInst = dyn_cast<Instruction>(vecValue);

    if (vecInst) {
      SetInsertBeforeTerm(builder, *vecInst->getParent());

    } else {
      // insert in header
      auto * oldInsertBlock = builder.GetInsertBlock();
      auto * insertFunc = oldInsertBlock->getParent();
      BasicBlock & entryBlock = insertFunc->getEntryBlock();
      if (oldInsertBlock != &entryBlock) {
        builder.SetInsertPoint(entryBlock.getTerminator());
      }
    }

    // create a vector GEP to widen pointers
    if (value->getType()->isPointerTy()) {
      auto * scalarPtrTy = vecValue->getType();
      auto * intTy = builder.getInt32Ty();
      auto * ptrElemTy = scalarPtrTy->getPointerElementType();
      int scalarBytes = static_cast<int>(layout.getTypeStoreSize(ptrElemTy));

      // vecValue is a single pointer and has to be broadcasted to a vector of pointers first
      vecValue = builder.CreateVectorSplat(vectorWidth(), vecValue);
      Value *contVec = createContiguousVector(vectorWidth(), intTy, 0, shape.getStride() / scalarBytes);
      vecValue = builder.CreateGEP(vecValue, contVec, "widen_ptr");

    } else {
      if (isa<Constant>(vecValue)) {
        vecValue = getConstantVector(vectorWidth(), cast<Constant>(vecValue));
      } else {
        vecValue = builder.CreateVectorSplat(vectorWidth(), vecValue);
      }
      assert(value->getType()->isIntegerTy() || value->getType()->isFloatingPointTy());

      if (shape.isContiguous() || shape.isStrided()) {
        auto *laneTy = vecValue->getType()->getVectorElementType();
        Value *contVec = createContiguousVector(vectorWidth(), laneTy, 0, shape.getStride());
        vecValue = laneTy->isFloatingPointTy() ? builder.CreateFAdd(vecValue, contVec, "contiguous_add")
                                               : builder.CreateAdd(vecValue, contVec, "contiguous_add");
      }
    }

    // if (vecInst)
  }

  // recover insertpoint
  builder.SetInsertPoint(oldIB, oldIP);

  mapVectorValue(value, vecValue);
  return vecValue;
}

Value *NatBuilder::requestScalarValue(Value *const value, unsigned laneIdx, bool skipMapping) {
  if (isa<GetElementPtrInst>(value))
    return requestScalarGEP(cast<GetElementPtrInst>(value), laneIdx, false);

  if (isa<BitCastInst>(value))
    return requestScalarBitCast(cast<BitCastInst>(value), laneIdx, false);

  if (isa<Instruction>(value)) {
    Instruction *lazyMemInstr = cast<Instruction>(value);
    if (std::find(lazyInstructions.begin(), lazyInstructions.end(), lazyMemInstr) != lazyInstructions.end())
      requestLazyInstructions(lazyMemInstr);
  }

  Value *mappedVal = getScalarValue(value, laneIdx);
  if (mappedVal) return mappedVal;

  // if value is integer or floating type, contiguous and has value for lane 0, add laneIdx
  Value *reqVal = nullptr;

  if (vecInfo.hasKnownShape(*value)) {
    VectorShape shape = getVectorShape(*value);
    Type *type = value->getType();
    mappedVal = getScalarValue(value);
    if (mappedVal && (shape.isContiguous() || shape.isStrided()) &&
        (type->isIntegerTy() || type->isFloatingPointTy())) {
      Constant *laneInt = type->isFloatingPointTy() ? ConstantFP::get(type, laneIdx * shape.getStride())
                                                    : ConstantInt::get(type, laneIdx * shape.getStride());
      reqVal = type->isFloatingPointTy() ? builder.CreateFAdd(mappedVal, laneInt,
                                                              value->getName() + "lane" + std::to_string(laneIdx))
                                         : builder.CreateAdd(mappedVal, laneInt,
                                                             value->getName() + "_lane" + std::to_string(laneIdx));
    }
  }

  // if value has a vector mapping -> extract from vector. if not -> clone scalar op
  if (!reqVal) {
    // to avoid dominance problems assume: if we only have a vectorized value and need a scalar one -> do not map
    skipMapping = true;
    mappedVal = getVectorValue(value);
    Instruction *mappedInst = dyn_cast<Instruction>(mappedVal);
    auto oldIP = builder.GetInsertPoint();
    auto oldIB = builder.GetInsertBlock();
    if (mappedInst) {
      Instruction *nextNode = mappedInst->getNextNode();
      while (nextNode && isa<PHINode>(nextNode))
        nextNode = nextNode->getNextNode();
      if (nextNode) {
        builder.SetInsertPoint(nextNode);
      } else if (mappedInst->getParent()->getTerminator())
        builder.SetInsertPoint(mappedInst->getParent()->getTerminator());
      else
        builder.SetInsertPoint(mappedInst->getParent());
    }
    IF_DEBUG {
      errs() << "Extracting a scalar value from a vector:\n";
      errs() << "Original Value: ";
      value->dump();
      errs() << "Vector Value: ";
      mappedVal->dump();
    };

    // if the mappedVal is a alloca instruction, create a GEP instruction
    if (isa<AllocaInst>(mappedVal))
      reqVal = builder.CreateGEP(mappedVal, ConstantInt::get(i32Ty, laneIdx));
    else {
      // extract from GEPs are not allowed. in that case recreate the scalar instruction and get that new value
      if (isa<GetElementPtrInst>(mappedVal) && isa<GetElementPtrInst>(value)) {
        reqVal = builder.CreateGEP(mappedVal, ConstantInt::get(i32Ty, laneIdx));
      } else {
        assert(!isa<GetElementPtrInst>(mappedVal) && "Extract from GEPs are not allowed!!");
        reqVal = builder.CreateExtractElement(mappedVal, ConstantInt::get(i32Ty, laneIdx), "extract");
      }
    }


    if (reqVal->getType() != value->getType()) {
      reqVal = builder.CreateBitCast(reqVal, value->getType(), "bc");
    }

    if (mappedInst)
      builder.SetInsertPoint(oldIB, oldIP);
  }

  // only map if normal request. fresh requests will not get mapped
  if (!skipMapping) mapScalarValue(value, reqVal, laneIdx);
  return reqVal;
}

GetElementPtrInst *
NatBuilder::buildGEP(GetElementPtrInst *const gep, bool buildScalar, unsigned laneIdx) {
  BasicBlockVector &mappedBlocks = getMappedBlocks(gep->getParent());
  BasicBlock *insertBlock = builder.GetInsertBlock();
  auto insertPoint = builder.GetInsertPoint();
  setInsertionToDomBlockEnd(builder, mappedBlocks);

  assert(gep->getNumOperands() - 1 == gep->getNumIndices() && "llvm implementation for GEP changed!");

  // first, we need a vectorized base vecValue (or scalar if all_uniform). then, we have to calculate the indices
  // we need vector values if something is not all_uniform. we need to extract an dimension if !buildAllDimensions
  Value *basePtr = gep->getPointerOperand();
  VectorShape basePtrShape = getVectorShape(*basePtr);

  Value *vecBasePtr;
  if (buildScalar || basePtrShape.isUniform())
    vecBasePtr = requestScalarValue(basePtr, laneIdx);
  else
    vecBasePtr = requestVectorValue(basePtr);

  std::vector<Value *> idxList;
  idxList.reserve(gep->getNumIndices());
  for (unsigned i = 0; i < gep->getNumIndices(); ++i) {
    Value *idx = gep->getOperand(i + 1);
    VectorShape idxShape = getVectorShape(*idx);

    Value *vecIdx;
    if (buildScalar || (idxShape.isUniform() && !basePtrShape.isUniform()))
      vecIdx = requestScalarValue(idx, laneIdx);
    else {
      vecIdx = requestVectorValue(idx);
    }

    idxList.push_back(vecIdx);
  }

  GetElementPtrInst *vecGEP = cast<GetElementPtrInst>(builder.CreateGEP(vecBasePtr, idxList, gep->getName()));
  vecGEP->setIsInBounds(gep->isInBounds());

  builder.SetInsertPoint(insertBlock, insertPoint);

  return vecGEP;
}

GetElementPtrInst *NatBuilder::requestVectorGEP(GetElementPtrInst *const gep) {
  Value *mapped = getVectorValue(gep);
  if (mapped)
    return cast<GetElementPtrInst>(mapped);

  ++numVecGEPs;

  mapped = buildGEP(gep, false, 0);
  mapVectorValue(gep, mapped);
  return cast<GetElementPtrInst>(mapped);
}

llvm::GetElementPtrInst *NatBuilder::requestScalarGEP(llvm::GetElementPtrInst *const gep, unsigned laneIdx, bool skipMapping) {
  Value *mapped = getScalarValue(gep, laneIdx);
  if (mapped)
    return cast<GetElementPtrInst>(mapped);

  ++numScalGEPs;

  mapped = buildGEP(gep, true, laneIdx);
  if (!skipMapping)
    mapScalarValue(gep, mapped, laneIdx);
  return cast<GetElementPtrInst>(mapped);
}

BitCastInst *NatBuilder::requestVectorBitCast(BitCastInst *const bc) {
  Value *mapped = getVectorValue(bc);
  if (mapped)
    return cast<BitCastInst>(mapped);

  ++numVecBCs;

  BasicBlockVector &mappedBlocks = getMappedBlocks(bc->getParent());
  BasicBlock *insertBlock = builder.GetInsertBlock();
  auto insertPoint = builder.GetInsertPoint();
  setInsertionToDomBlockEnd(builder, mappedBlocks);

  assert(bc->getNumOperands() == 1 && "code for bitcasts changed!");
  Value *op = bc->getOperand(0);
  Value *vecOp = requestVectorValue(op);
  Type *vecType = getVectorType(bc->getType(), vectorWidth());

  mapped = builder.CreateBitCast(vecOp, vecType, bc->getName());
  mapVectorValue(bc, mapped);

  builder.SetInsertPoint(insertBlock, insertPoint);

  return cast<BitCastInst>(mapped);
}

llvm::BitCastInst *NatBuilder::requestScalarBitCast(llvm::BitCastInst *const bc, unsigned laneIdx, bool skipMapping) {
  Value *mapped = getScalarValue(bc, laneIdx);
  if (mapped)
    return cast<BitCastInst>(mapped);

  ++numScalBCs;

  BasicBlockVector &mappedBlocks = getMappedBlocks(bc->getParent());
  BasicBlock *insertBlock = builder.GetInsertBlock();
  auto insertPoint = builder.GetInsertPoint();
  setInsertionToDomBlockEnd(builder, mappedBlocks);

  assert(bc->getNumOperands() == 1 && "code for bitcasts changed!");
  Value *op = bc->getOperand(0);
  Value *scalOp = requestScalarValue(op, laneIdx);
  mapped = builder.CreateBitCast(scalOp, bc->getType(), bc->getName());
  if (!skipMapping)
    mapScalarValue(bc, mapped, laneIdx);

  builder.SetInsertPoint(insertBlock, insertPoint);

  return cast<BitCastInst>(mapped);
}

GetElementPtrInst *NatBuilder::requestInterleavedGEP(GetElementPtrInst *const gep, unsigned interleavedIdx) {
  assert(gep->getNumOperands() - 1 == gep->getNumIndices() && "llvm implementation for GEP changed!");

  // first, we need a vectorized base vecValue (or scalar if all_uniform). then, we have to calculate the indices
  // we need vector values if something is not all_uniform. we need to extract an dimension if !buildAllDimensions
  Value *scalBasePtr = gep->getPointerOperand();
  Value *basePtr = requestScalarValue(scalBasePtr);
  Type *st = isStructAccess(gep);

  std::vector<Value *> idxList;
  idxList.reserve(gep->getNumIndices());
  for (unsigned i = 0; i < gep->getNumIndices(); ++i) {
    Value *idx = gep->getOperand(i + 1);
    Value *interIdx = requestScalarValue(idx);
    VectorShape idxShape = getVectorShape(*idx);

    if (st && !idxShape.isUniform() && interleavedIdx > 0) {
      // calculate total offset from base and size of struct (1 if no struct)
      unsigned offset = vectorWidth() * interleavedIdx + getStructOffset(gep);
      unsigned structSize = getNumLeafElements(st, gep->getResultElementType(), layout);
      unsigned k = offset / structSize;
      if (k > 0)
        interIdx = builder.CreateAdd(interIdx, ConstantInt::get(interIdx->getType(), k), "inter_struct_idx");

      idxList.push_back(interIdx);

      // create the actual struct access indices
      for (++i; i < gep->getNumIndices(); ++i) {
        idx = gep->getOperand(i + 1);
        assert(isa<ConstantInt>(idx) && "element access with non-constant!");

        unsigned idxValue = (unsigned) cast<ConstantInt>(idx)->getLimitedValue();
        offset %= structSize;
        st = st->getContainedType(idxValue);
        structSize = getNumLeafElements(st, gep->getResultElementType(), layout);
        k = offset / structSize;

        idxList.push_back(ConstantInt::get(idx->getType(), k));
      }
      break;

    } else if (interleavedIdx > 0 && !idxShape.isUniform()) {
      interIdx = builder.CreateAdd(interIdx, ConstantInt::get(interIdx->getType(), vectorWidth() * interleavedIdx), "inter_idx");
    }

    idxList.push_back(interIdx);
  }

  GetElementPtrInst *interGEP = cast<GetElementPtrInst>(builder.CreateGEP(basePtr, idxList, "inter_gep"));
  interGEP->setIsInBounds(gep->isInBounds());

  return interGEP;
}

Value *NatBuilder::requestInterleavedAddress(llvm::Value *const addr, unsigned interleavedIdx, Type *const vecType) {
  ++numInterGEPs;
  Value *interAddr = addr;

  if (isa<BitCastInst>(interAddr))
    interAddr = cast<BitCastInst>(interAddr)->getOperand(0);

  if (isa<GetElementPtrInst>(interAddr))
    interAddr = requestInterleavedGEP(cast<GetElementPtrInst>(interAddr), interleavedIdx);

  else {
    Value *ptr = requestScalarValue(addr, 0, true);
    interAddr = builder.CreateGEP(ptr, ConstantInt::get(i32Ty, vectorWidth() * interleavedIdx), "inter_gep");
  }

  PointerType *vecPtrType = PointerType::getUnqual(vecType);
  return builder.CreatePointerCast(interAddr, vecPtrType, "inter_cast");
}

Value *NatBuilder::requestCascadeLoad(Value *vecPtr, unsigned alignment, Value *mask) {
  Type *elementPtrType = cast<VectorType>(vecPtr->getType())->getElementType();
  Type *accessedType = cast<PointerType>(elementPtrType)->getElementType();
  unsigned bitWidth = accessedType->getScalarSizeInBits();

  Function *func = getCascadeFunction(bitWidth, false);
  if (!func) {
    func = createCascadeMemory(cast<VectorType>(vecPtr->getType()), alignment, cast<VectorType>(mask->getType()),
                               false);
    mapCascadeFunction(bitWidth, func, false);
  }

  // cast call argument to correct type if needed
  Argument *ptrArg = &*func->arg_begin();
  Value *callPtr = vecPtr;
  if (ptrArg->getType() != vecPtr->getType()) {
    callPtr = builder.CreateBitCast(callPtr, ptrArg->getType(), "bc");
  }

  std::vector<Value *> args;
  args.push_back(callPtr);
  args.push_back(mask);
  Value *ret = builder.CreateCall(func, args, "cascade_load");
  // cast call result to correct type if needed
  Type *vecType = getVectorType(accessedType, vectorWidth());
  if (ret->getType() != vecType) {
    ret = builder.CreateBitCast(ret, vecType, "bc");
  }
  return ret;
}

Value *NatBuilder::requestCascadeStore(Value *vecVal, Value *vecPtr, unsigned alignment, Value *mask) {
  unsigned bitWidth = vecVal->getType()->getScalarSizeInBits();

  Function *func = getCascadeFunction(bitWidth, true);
  if (!func) {
    func = createCascadeMemory(cast<VectorType>(vecPtr->getType()), alignment, cast<VectorType>(mask->getType()),
                               true);
    mapCascadeFunction(bitWidth, func, true);
  }

  // cast call arguments to correct type if needed
  auto argIt = func->arg_begin();
  Argument *valArg = &*argIt++;
  Argument *ptrArg = &*argIt;
  Value *callVal = vecVal;
  Value *callPtr = vecPtr;

  if (valArg->getType() != callVal->getType()) {
    callVal = builder.CreateBitCast(callVal, valArg->getType());
  }
  if (ptrArg->getType() != callPtr->getType()) {
    callPtr = builder.CreateBitCast(callPtr, ptrArg->getType());
  }

  std::vector<Value *> args;
  args.push_back(callVal);
  args.push_back(callPtr);
  args.push_back(mask);
  return builder.CreateCall(func, args);
}

Function *NatBuilder::createCascadeMemory(VectorType *pointerVectorType, unsigned alignment, VectorType *maskType,
                                          bool store) {
  assert(cast<VectorType>(pointerVectorType)->getElementType()->isPointerTy()
         && "pointerVectorType must be of type vector of pointer!");
  assert(cast<VectorType>(maskType)->getElementType()->isIntegerTy(1)
         && "maskType must be of type vector of i1!");


  Module *mod = vecInfo.getScalarFunction().getParent();
  IRBuilder<> builder(mod->getContext());

  // create function
  Type *accessedType = cast<PointerType>(pointerVectorType->getElementType())->getElementType();
  Type *resType = store ? Type::getVoidTy(mod->getContext()) : getVectorType(accessedType, vectorWidth());
  std::vector<Type *> argTypes;
  if (store) {
    Type *valType = getVectorType(accessedType, vectorWidth());
    argTypes.push_back(valType);
  }
  argTypes.push_back(pointerVectorType);
  argTypes.push_back(maskType);

  std::string name = store ? "nativeCascadeStoreFn" : "nativeCascadeLoadFn";
  FunctionType *fnType = FunctionType::get(resType, argTypes, false);
  Function *func = Function::Create(fnType, GlobalValue::LinkageTypes::ExternalLinkage, name, mod);

  auto argIt = func->arg_begin();
  Argument *valVec = nullptr;
  if (store) {
    valVec = &*argIt++;
    valVec->setName("valVec");
  }
  Argument *ptrVec = &*argIt++;
  Argument *mask = &*argIt;

  ptrVec->setName("ptrVec");
  mask->setName("mask");

  // create body
  // following function:
  // vector a, mask m, vector r = undef
  // if(m) r = *a; (vector load)
  // else
  // if(m.x) r.x = *(a.x);
  // if(m.y) r.y = *(a.y);
  // if(m.z) r.z = *(a.z);
  // if(m.w) r.w = *(a.w);
  // return r;
  // example assumes vector width 4 and load. store basically the same

  // create blocks. we need <vectorWidth> load blocks, <vectorWidth> condition blocks and one return block
  std::vector<BasicBlock *> condBlocks;
  std::vector<BasicBlock *> loadBlocks;
  BasicBlock *ret = createCascadeBlocks(func, vectorWidth(), condBlocks, loadBlocks);

  // insert result vector in 1st block
  BasicBlock *entry = condBlocks[0];
  builder.SetInsertPoint(entry);
  Value *resVec = store ? nullptr : UndefValue::get(resType);

  // fill cond and load blocks
  for (unsigned i = 0; i < vectorWidth(); ++i) {
    BasicBlock *cond = condBlocks[i];
    BasicBlock *masked = loadBlocks[i];
    BasicBlock *nextBlock = i == vectorWidth() - 1 ? ret : condBlocks[i + 1];

    // code for cond block: extract mask lane i, branch to masked or next
    Value *maskLaneVal = builder.CreateExtractElement(mask, ConstantInt::get(i32Ty, i),
                                                      "mask_lane_" + std::to_string(i));
    builder.CreateCondBr(maskLaneVal, masked, nextBlock);

    // code for masked block: extract pointer lane i, ...
    builder.SetInsertPoint(masked);
    Value *pointerLaneVal = builder.CreateExtractElement(ptrVec, ConstantInt::get(i32Ty, i),
                                                         "ptr_lane_" + std::to_string(i));
    Value *insert = nullptr;

    if (store) {
      // ... extract value lane i, store val to ptr, branch to next
      Value *storeLaneVal = builder.CreateExtractElement(valVec, ConstantInt::get(i32Ty, i),
                                                         "val_lane_" + std::to_string(i));
      builder.CreateStore(storeLaneVal, pointerLaneVal);
    } else {
      // ... load from pointer, insert to result vector, branch to next
      Value *loadInst = builder.CreateLoad(pointerLaneVal, "load_lane_" + std::to_string(i));
      cast<LoadInst>(loadInst)->setAlignment(alignment);
      insert = builder.CreateInsertElement(resVec, loadInst, ConstantInt::get(i32Ty, i),
                                           "insert_lane_" + std::to_string(i));
    }
    builder.CreateBr(nextBlock);
    builder.SetInsertPoint(nextBlock);

    // ONLY IF LOAD: code for next block: phi <resVec, cond> <insert, masked>
    if (!store) {
      PHINode *phi = builder.CreatePHI(insert->getType(), 2);
      phi->addIncoming(resVec, cond);
      phi->addIncoming(insert, masked);
      resVec = phi;
    }
  }

  // fill result block
  // code for result block: return resVec or return void
  if (store) builder.CreateRetVoid();
  else builder.CreateRet(resVec);

  return func;
}

void NatBuilder::mapCascadeFunction(unsigned bitWidth, Function *function, bool store) {
  if (store) cascadeStoreMap[bitWidth] = function;
  else cascadeLoadMap[bitWidth] = function;
}

Function *NatBuilder::getCascadeFunction(unsigned bitWidth, bool store) {
  auto mapIt = store ? cascadeStoreMap.find(bitWidth) : cascadeLoadMap.find(bitWidth);
  auto mapEt = store ? cascadeStoreMap.end() : cascadeLoadMap.end();
  if (mapIt != mapEt) return mapIt->second;
  return nullptr;
}

Value *NatBuilder::createPTest(Value *vector, bool isRv_all) {
  assert(vector->getType()->isVectorTy() && "given value is no vector type!");
  assert(cast<VectorType>(vector->getType())->getElementType()->isIntegerTy(1) &&
         "vector elements must have i1 type!");

  const int laneBits = 32;
  auto * intLaneTy = Type::getIntNTy(vector->getContext(), laneBits);

  Constant *simdFalseConst = ConstantInt::get(vector->getContext(), APInt::getMinValue(vectorWidth() * laneBits));
  if (isRv_all)
    vector = builder.CreateNot(vector, "rvall_cond_not");

  Value * ptest = nullptr;
  // TODO from LLVM >= 5.0 use reduction intrinsics
  // rv_all(x) == !rv_any(!x)
  if (config.enableIRPolish) {
    // this is a workaround until LLVM reduction intrinsics are available
    // emit a rv_ptest intrinsic
    auto * redFunc = platformInfo.requestVectorMaskReductionFunc("rv_reduce_or", vector->getType()->getVectorNumElements());
    ptest = builder.CreateCall(redFunc, vector, "ptest");

  } else {
    // idiomatic x86 ptest pattern
    Type *intVecType = VectorType::get(intLaneTy, vectorWidth());
    Type *intSIMDType = Type::getIntNTy(vector->getContext(), vectorWidth() * laneBits);
    Value *zext = builder.CreateSExt(vector, intVecType, "ptest_zext");
    Value *bc = builder.CreateBitCast(zext, intSIMDType, "ptest_bc");
    ptest = builder.CreateICmpNE(bc, simdFalseConst, "ptest_comp");
  }

  if (isRv_all)
    ptest = builder.CreateNot(ptest, "rvall_not");

  return ptest;
}

Value *NatBuilder::maskInactiveLanes(Value *const value, const BasicBlock* const block, bool invert) {
  auto pred = requestVectorValue(vecInfo.getPredicate(*block));
  if (invert) {
    return builder.CreateOr(value, builder.CreateNot(pred));
  } else {
    return builder.CreateAnd(value, pred);
  }
}

void
NatBuilder::repairOutsideUses(Instruction & scaChainInst, std::function<Value& (Value &,BasicBlock &)> repairFunc) {
  std::map<BasicBlock*, Value*> fixMap;

  // actually used value
  Value * vecUsed = getScalarValue(&scaChainInst);
  if (!vecUsed) vecUsed = getVectorValue(&scaChainInst, 0);

  assert(vecUsed && "could not infer vector version of scalar instruction");

  // iterate over all uses and invoke @repairFunc for use edges that leave the region
  for (auto itUse = scaChainInst.use_begin(); itUse != scaChainInst.use_end(); ){
    auto & use = *itUse++;

    int opIdx = use.getOperandNo();
    auto & userInst = cast<Instruction>(*use.getUser());

    // user is in the region
    if (vecInfo.inRegion(*userInst.getParent())) continue;

    auto * userPhi = dyn_cast<PHINode>(&userInst);
    bool isLcssaPhi = userPhi && userPhi->getNumIncomingValues() == 1;

    // for non-LCSSA phis ust the incoming block as def block
    BasicBlock * userBlock = userInst.getParent();
    if (userPhi && !isLcssaPhi) {
      int incomingIdx = userPhi->getIncomingValueNumForOperand(opIdx);
      userBlock = userPhi->getIncomingBlock(incomingIdx);
    }

    // look for a dominating definition somewhere
    // TODO take the incoming block for non-lcssa phis
    decltype(fixMap)::iterator itFix = fixMap.begin();
    for (; itFix != fixMap.end(); ++itFix) {
      auto *defBlock = itFix->first;
      if (dominatorTree.dominates(defBlock, userBlock)) break;
    }

    Value * reducedVal = nullptr;
    if (itFix != fixMap.end()) {
      reducedVal = itFix->second; // TODO make sure this comes before the user...
    } else {
      IF_DEBUG errs() << "Repairing use " << userInst << "\n";
      // invoke custom reduction function
      reducedVal = &repairFunc(*vecUsed, *userBlock);
      assert(&reducedVal);
      IF_DEBUG errs() << "\t reduced: " << *reducedVal << "\n";
      auto * redInst = cast<Instruction>(reducedVal);
      fixMap[redInst->getParent()] = redInst;
    }

    if (isLcssaPhi) {
      // TODO maintain LCSSA
      userInst.replaceAllUsesWith(reducedVal);
      userInst.eraseFromParent();

    } else {
      // regular use
      userInst.setOperand(opIdx, reducedVal);
    }
  }

}

void
NatBuilder::materializeStridePattern(rv::StridePattern & sp) {
  IF_DEBUG { errs() << "Fixing strided reduction "; sp.dump(); errs() << "\n"; }

  // widen stride to full vectorWidth
  int vectorWidth = vecInfo.getVectorWidth();

  auto redShape = sp.getShape(vectorWidth);
  if (redShape.isUniform()) return;

  assert(redShape.hasStridedShape());

// vectorize the reduction itself (loop internal uses)
  auto & vecPhi = *cast<PHINode>(getScalarValue(sp.phi, 0));
  auto & vecReductor = *cast<Instruction>(getScalarValue(sp.reductor, 0));

  // create an adjusted reductor (full SIMD stride)
  auto * clonedReductor = cast<Instruction>(vecReductor.clone());
  int vecStride = vectorWidth * redShape.getStride();
  auto & vecConst = *ConstantInt::getSigned(sp.phi->getType(), vecStride);

  // FIXME rematerialize reductor instead (currently unsount wrt to sub)
  int constIdx = isa<Constant>(sp.reductor->getOperand(0)) ? 0 : 1;
  clonedReductor->setOperand(constIdx, &vecConst);
  clonedReductor->insertAfter(&vecReductor);

  // remap phi operands
  int loopOpIdx = sp.latchIdx;
  int initOpIdx = sp.loopInitIdx;

  // attach reduced inputs to phi
  vecPhi.addIncoming(sp.phi->getIncomingValue(initOpIdx), sp.phi->getIncomingBlock(initOpIdx));
  auto * vecLatch = cast<BasicBlock>(getVectorValue(sp.phi->getIncomingBlock(loopOpIdx)));
  vecPhi.addIncoming(clonedReductor, vecLatch);

  repairOutsideUses(*sp.phi,
                    [&](Value& usedVal, BasicBlock& userBlock) ->Value& {
                      // otw, replace with reduced value
                      int64_t amount = (vectorWidth - 1) * redShape.getStride();
                      auto * insertPt = userBlock.getFirstNonPHI();
                      IRBuilder<> builder(&userBlock, insertPt->getIterator());

                      auto * liveOutView = builder.CreateAdd(&usedVal, ConstantInt::getSigned(usedVal.getType(), amount), ".red");
                      return *liveOutView;
                    }
  );

  repairOutsideUses(*sp.reductor,
                    [&](Value & usedVal, BasicBlock & userBlock) ->Value& {
                      // otw, replace with reduced value
                      int64_t amount = (vectorWidth - 1) * redShape.getStride();
                      auto * insertPt = userBlock.getFirstNonPHI();
                      IRBuilder<> builder(&userBlock, insertPt->getIterator());

                      auto * liveOutView = builder.CreateAdd(&usedVal, ConstantInt::getSigned(usedVal.getType(), amount), ".red");
                      return *liveOutView;
                    }
  );
}

Value*
CreateBroadcast(IRBuilder<> & builder, Value & vec, int idx) {
  auto * intTy = Type::getInt32Ty(builder.getContext());
  auto *vecTy = cast<VectorType>(vec.getType());
  const size_t vectorWidth = vecTy->getNumElements();
  std::vector<Constant*> shuffleConsts;
  for (size_t i = 0; i < vectorWidth; ++i) {
    shuffleConsts.push_back(ConstantInt::get(intTy, idx, false));
  }
  return builder.CreateShuffleVector(&vec, UndefValue::get(vecTy), ConstantVector::get(shuffleConsts));
}

void
NatBuilder::materializeRecurrence(Reduction & red, PHINode & scaPhi) {
  const int vectorWidth = vecInfo.getVectorWidth();
  assert(vecInfo.getVectorShape(scaPhi).isVarying());

// construct new (vectorized) initial value
  auto * vecPhi = cast<PHINode>(getVectorValue(&scaPhi));
  auto * vecTy = vecPhi->getType();

  auto * inAtZero = dyn_cast<Instruction>(scaPhi.getIncomingValue(0));
  int latchIdx = (inAtZero && vecInfo.inRegion(*inAtZero)) ? 0 : 1;
  int initIdx = 1 - latchIdx;

  BasicBlock * vecInitInputBlock = scaPhi.getIncomingBlock(initIdx);
  BasicBlock * vecLoopInputBlock = cast<BasicBlock>(getVectorValue(scaPhi.getIncomingBlock(latchIdx)));

// broadcast initial value to all lanes
  Value * scaInitValue = scaPhi.getIncomingValue(initIdx);
  IRBuilder<> phBuilder(vecInitInputBlock, vecInitInputBlock->getTerminator()->getIterator());
  auto * intTy = Type::getInt32Ty(scaPhi.getContext());
  auto * vecFirstLane = phBuilder.CreateInsertElement(UndefValue::get(vecTy), scaInitValue, ConstantInt::get(intTy, 0, false));
  auto * vecInitVal = CreateBroadcast(phBuilder, *vecFirstLane, 0);
  vecPhi->addIncoming(vecInitVal, vecInitInputBlock);

// add latch update (extract last lane)
  Instruction * scaLatchInst = cast<Instruction>(scaPhi.getIncomingValue(latchIdx));
  auto * vecLatchInst = cast<Instruction>(getVectorValue(scaLatchInst));
  auto itInsert = vecLatchInst->getIterator();
  ++itInsert;
  IRBuilder<> latchBuilder(vecLatchInst->getParent(), itInsert);

  // broadcast the last element
  auto * latchUpdate = CreateBroadcast(latchBuilder, *vecLatchInst, vectorWidth - 1);
  vecPhi->addIncoming(latchUpdate, vecLoopInputBlock);

// extract last lane for outside users
  repairOutsideUses(*scaLatchInst,
                    [&](Value & usedVal, BasicBlock & userBlock) ->Value& {
                      // otw, replace with reduced value
                      auto * insertPt = userBlock.getFirstNonPHI();
                      IRBuilder<> builder(&userBlock, insertPt->getIterator());
                      auto & extracted = CreateExtract(builder, *vecLatchInst, -1);
                      return extracted;
                    }
  );
}

void
NatBuilder::materializeVaryingReduction(Reduction & red, PHINode & scaPhi) {
  assert((red.kind != RedKind::Top) && (red.kind != RedKind::Bot));

  const int vectorWidth = vecInfo.getVectorWidth();
  auto * vecPhi = cast<PHINode>(getVectorValue(&scaPhi));
  auto redShape = red.getShape(vectorWidth);
  assert(redShape.isVarying());

// construct new (vectorized) initial value
  // TODO generalize to multi phi reductions
  Value * vecNeutral = ConstantVector::getSplat(vectorWidth, &GetNeutralElement(red.kind, *scaPhi.getType()));

  auto * inAtZero = dyn_cast<Instruction>(scaPhi.getIncomingValue(0));
  int latchIdx = (inAtZero && vecInfo.inRegion(*inAtZero)) ? 0 : 1;
  int initIdx = 1 - latchIdx;

  BasicBlock * vecInitInputBlock = scaPhi.getIncomingBlock(initIdx);
  BasicBlock * vecLoopInputBlock = cast<BasicBlock>(getVectorValue(scaPhi.getIncomingBlock(latchIdx)));

// materialize initial input (insert init value into last lane)
  Value * scaInitValue = scaPhi.getIncomingValue(initIdx);
  IRBuilder<> phBuilder(vecInitInputBlock, vecInitInputBlock->getTerminator()->getIterator());
  auto * intTy = Type::getInt32Ty(scaPhi.getContext());
  auto * vecInitVal = phBuilder.CreateInsertElement(vecNeutral, scaInitValue, ConstantInt::get(intTy, vectorWidth - 1, false));

// attach inputs (neutral elem and reduction inst)
  vecPhi->addIncoming(vecInitVal, vecInitInputBlock);

// add latch update
  Instruction * scaLatchInst = cast<Instruction>(scaPhi.getIncomingValue(latchIdx));
  auto * vecLatchInst = cast<Instruction>(getVectorValue(scaLatchInst));
  vecPhi->addIncoming(vecLatchInst, vecLoopInputBlock);

// reduce reduction phi for outside users
  repairOutsideUses(*scaLatchInst,
                    [&](Value & usedVal, BasicBlock & userBlock) ->Value& {
                      // otw, replace with reduced value
                      auto * insertPt = userBlock.getFirstNonPHI();
                      IRBuilder<> builder(&userBlock, insertPt->getIterator());
                      auto & reducedVector = CreateVectorReduce(builder, red.kind, *vecLatchInst);
                      return reducedVector;
                    }
  );


  // construct a 1...10 mask
  std::vector<Constant*> selElems;
  for (size_t i = 1; i < vectorWidth; ++i) {
    selElems.push_back(ConstantInt::getTrue(vecPhi->getContext()));
  }
  selElems.push_back(ConstantInt::getFalse(vecPhi->getContext()));
  auto * selMask = ConstantVector::get(selElems); // 1...10

  // create reduced outside views for external users
  for (auto * elem : red.elements) {
    if (elem == scaLatchInst) continue; // already reduced that one
    if (!vecInfo.inRegion(*cast<Instruction>(elem))) continue;

    auto& vecElem = *cast<Instruction>(getVectorValue(elem));

    // reduce outside uses on demand
    repairOutsideUses(*elem,
                      [&](Value & usedVal, BasicBlock& userBlock) ->Value& {
                      auto * insertPt = userBlock.getFirstNonPHI();
                      IRBuilder<> builder(&userBlock, insertPt->getIterator());
                      // reduce all end-of-iteration values and request value of last iteration
                      auto & foldVec = *builder.CreateSelect(selMask, vecLatchInst, &vecElem, ".red");
                      auto & reducedVector = CreateVectorReduce(builder, red.kind, foldVec);
                      return reducedVector;
                    }
    );
  }
}

void NatBuilder::addValuesToPHINodes() {
  // save current insertion point before continuing
//  auto IB = builder.GetInsertBlock();
//  auto IP = builder.GetInsertPoint();

  for (PHINode *scalPhi : phiVector) {
    assert(vecInfo.hasKnownShape(*scalPhi) && "no VectorShape for PHINode available!");
    VectorShape shape = getVectorShape(*scalPhi);
    Type *scalType = scalPhi->getType();

    // replicate phi <vector_width> times if type is not vectorizable
    bool replicate = shape.isVarying() && (scalType->isVectorTy() || scalType->isStructTy());
    unsigned loopEnd = replicate ? vectorWidth() : 1;

    auto *sp = reda.getStrideInfo(*scalPhi);
    auto *red = reda.getReductionInfo(*scalPhi);

    bool isVectorLoopHeader = region && &region->getRegionEntry() == scalPhi->getParent();
    IF_DEBUG_NAT {
      errs() << "loopHead: " << isVectorLoopHeader << ": shape " << shape.str() << "red: "; if (red) red->dump(); errs() << "\n";
    }

    if (isVectorLoopHeader && shape.hasStridedShape() && sp) {
      IF_DEBUG_NAT { errs() << "-- materializing "; sp->dump(); errs() << "\n"; }
      materializeStridePattern(*sp);

    } else if (isVectorLoopHeader && shape.isVarying() && red && red->kind != RedKind::Bot) {
      // reduction phi handling
      IF_DEBUG_NAT { errs() << "-- materializing "; red->dump(); errs() << "\n"; }
      materializeVaryingReduction(*red, *scalPhi);

    } else if (isVectorLoopHeader && red && red->kind == RedKind::Bot && shape.isVarying()) {
      // reduction phi handling
      IF_DEBUG_NAT { errs() << "-- materializing "; red->dump(); errs() << "\n"; }
      materializeRecurrence(*red, *scalPhi);

    } else {
      // default phi handling (includes fully uniform recurrences)
      for (unsigned lane = 0; lane < loopEnd; ++lane) {
        PHINode *phi = cast<PHINode>(
            !shape.isVarying() || replicate ? getScalarValue(scalPhi, lane) : getVectorValue(scalPhi));
        for (unsigned i = 0; i < scalPhi->getNumIncomingValues(); ++i) {
          // set insertion point to before Terminator of incoming block
          BasicBlock *incVecBlock = cast<BasicBlock>(getVectorValue(scalPhi->getIncomingBlock(i), true));
          builder.SetInsertPoint(incVecBlock->getTerminator());

          Value *val = !shape.isVarying() || replicate ? requestScalarValue(scalPhi->getIncomingValue(i), lane)
                                                       : requestVectorValue(scalPhi->getIncomingValue(i));
          phi->addIncoming(val, incVecBlock);
        }
      }
    }
  }

  // restore insertion point
//  builder.SetInsertPoint(IB, IP);
}

void NatBuilder::mapVectorValue(const Value *const value, Value *vecValue) {
  if (isa<BasicBlock>(value)) {
    const BasicBlock *const block = cast<const BasicBlock>(value);
    BasicBlock *vecBlock = cast<BasicBlock>(vecValue);
    BasicBlockVector &vectorBlocks = basicBlockMap[block];
    vectorBlocks.push_back(vecBlock);
  } else
    vectorValueMap[value] = vecValue;
}

Value *NatBuilder::getVectorValue(Value *const value, bool getLastBlock) {
  if (isa<BasicBlock>(value)) {
    if (region && !region->contains(cast<BasicBlock>(value))) {
      return value; // preserve BBs outside of the region
    }

    BasicBlock *const block = cast<BasicBlock>(value);
    auto blockIt = basicBlockMap.find(block);
    if (blockIt != basicBlockMap.end()) {
      BasicBlockVector &blocks = blockIt->second;
      return getLastBlock ? blocks.back() : blocks.front();
    }
  }

  auto vecIt = vectorValueMap.find(value);
  if (vecIt != vectorValueMap.end()) return vecIt->second;
  else return nullptr;
}

void NatBuilder::mapScalarValue(const Value *const value, Value *mapValue, unsigned laneIdx) {
  LaneValueVector &laneValues = scalarValueMap[value];
  if (laneValues.size() < laneIdx) laneValues.resize(laneIdx);
  laneValues.insert(laneValues.begin() + laneIdx, mapValue);
}

Value *NatBuilder::getScalarValue(Value *const value, unsigned laneIdx) {
  if (isa<MetadataAsValue>(value)) {
    // as used in "llvm.dbg.value" calls
    return value;
  }

  // in case of regions, keep any values that are live into the region
  if (region && isa<Argument>(value)) {
    return value;
  } else if (region && isa<Instruction>(value) && !region->contains(cast<Instruction>(value)->getParent())) {
    return value;
  }

  const Constant *constant = dyn_cast<const Constant>(value);
  if (constant) return const_cast<Constant *>(constant);

  auto scalarIt = scalarValueMap.find(value);
  if (scalarIt != scalarValueMap.end()) {
    VectorShape shape;
    if (vecInfo.hasKnownShape(*value)) {
      shape = getVectorShape(*value);
      if (shape.isUniform()) laneIdx = 0;
    }

    LaneValueVector &laneValues = scalarIt->second;
    if (laneValues.size() > laneIdx) return laneValues[laneIdx];
    else return nullptr;
  } else return nullptr;
}

BasicBlockVector &NatBuilder::getMappedBlocks(BasicBlock *const block) {
  auto blockIt = basicBlockMap.find(block);
  assert(blockIt != basicBlockMap.end() && "no mapped blocks for block!");
  return blockIt->second;
}

unsigned NatBuilder::vectorWidth() {
  return vecInfo.getMapping().vectorWidth;
}

bool NatBuilder::canVectorize(Instruction *const inst) {
  // whitelisting approach. for direct vectorization we support:
  // binary operations (normal & bitwise), memory access operations, conversion operations and other operations
  // force fallback for instructions in keepScalar
  if (keepScalar.count(inst))
    return false;

  // memory instruction that has no aggregate type anywhere
  if (isa<LoadInst>(inst) || isa<StoreInst>(inst)) {
    LoadInst *load = dyn_cast<LoadInst>(inst);
    StoreInst *store = dyn_cast<StoreInst>(inst);
    Type *accessedType = nullptr;
    if (load) {
      accessedType = load->getType();
    } else {
      assert(store);
      Value *storedValue = store->getValueOperand();
      accessedType = storedValue->getType();
    }

    return !(accessedType->isAggregateType() || accessedType->isVectorTy());
  }
// check for type vectorizability
  auto * instTy = inst->getType();
  if (!instTy->isVoidTy() && !instTy->isIntegerTy() && !instTy->isFloatingPointTy() && !instTy->isPointerTy()) return false;

// for AllocaInst: vectorize if not used in calls. replicate else
  if (isa<AllocaInst>(inst)) {
    for (auto user : inst->users()) {
      if (isa<CallInst>(user) || isa<InvokeInst>(user))
        return false;
    }
    return true;
  } else {
    return isSupportedOperation(inst);
  }
}

bool NatBuilder::shouldVectorize(Instruction *inst) {
  // we should vectorize iff
  // 1) varying vector shape
  // 2) GEP and non-uniform shape
  // 3) return instruction in function with vector return type
  // 4) at least one of these conditions holds for at least one operand
  // Note: branch instructions are never vectorized

  VectorShape shape = getVectorShape(*inst);

  if (isa<BranchInst>(inst)) {
    assert(shape.isUniform() && "non-uniform branch!");
    return false;
  }

  if (isa<GetElementPtrInst>(inst)) {
    GetElementPtrInst *gep = cast<GetElementPtrInst>(inst);
    return !(shape.isUniform() || shape.isContiguous() || shape.isStrided((int) layout.getTypeStoreSize(gep->getResultElementType())));
  }

  if (isa<ReturnInst>(inst)) {
    Function &func = vecInfo.getVectorFunction();
    if (func.getReturnType()->isVectorTy()) {
      IF_DEBUG {
        const VectorShape &retShape = getVectorShape(*inst);
        if (retShape.isUniform()) {
          errs() << "Warning: Uniform return in Function with Vector Type!\n";
          inst->dump();
        }
      };
      return true;
    }
  }

  if (shape.isVarying())
    return true;

  for (unsigned i = 0; i < inst->getNumOperands(); ++i) {
    Value *op = inst->getOperand(i);
    VectorShape opShape = getVectorShape(*op);

    if (opShape.isVarying())
      return true;

    if (isa<GetElementPtrInst>(op) && !opShape.isUniform())
      return true;
  }

  return false;
}

bool NatBuilder::isInterleaved(Instruction *inst, Value *accessedPtr, int byteSize, std::vector<Value *> &srcs) {
  if (!config.enableInterleaved)
    return false;

  StructType *st;
  if ((st = isStructAccess(accessedPtr)) && !isHomogeneousStruct(st, layout))
    return false;

  // group memory instructions based on their dependencies
  InstructionGrouper instructionGrouper;
  instructionGrouper.add(inst, memDepRes);
  for (Instruction *instr : lazyInstructions) {
    instructionGrouper.add(instr, memDepRes);
  }

  InstructionGroup instrGroup = instructionGrouper.getInstructionGroup(inst);
  if (instrGroup.size() <= 1)
    return false;

  const VectorShape &addrShape = getVectorShape(*accessedPtr);

  // group our group based on memory layout next
  MemoryAccessGrouper memoryGrouper(SE, static_cast<unsigned>(byteSize));
  std::map<Value *, const SCEV *> addrSCEVMap;
  std::map<const SCEV *, Value *> scevInstrMap;
  for (Instruction *instr : instrGroup) {
    Value *addrVal = getPointerOperand(instr);
    assert(addrVal && "grouped instruction was not a memory instruction!!");
    // only group strided accesses
    VectorShape shape = getVectorShape(*addrVal);
    bool groupByteContiguous = shape.isStrided(static_cast<int>(layout.getTypeStoreSize(cast<PointerType>(addrVal->getType())->getElementType())));
    if (!shape.isStrided() || groupByteContiguous)
      continue;
    const SCEV *scev = memoryGrouper.add(addrVal);
    addrSCEVMap[addrVal] = scev;
    scevInstrMap[scev] = instr;
  }

  // check if there is an interleaved memory group for our base address
  const MemoryGroup &memGroup = memoryGrouper.getMemoryGroup(addrSCEVMap[accessedPtr]);
  int stride = addrShape.getStride() / byteSize;
  bool hasGaps = false;
  for (unsigned i = 0; i < memGroup.size(); ++i) {
    if (!memGroup[i]) {
      hasGaps = true;
      break;
    }
    srcs.push_back(scevInstrMap[memGroup[i]]);
  }

  // we have found a memory group if it has no gaps and the size is bigger than 1
  return !hasGaps && memGroup.size() > 1 && static_cast<int>(memGroup.size()) == stride;
}

bool NatBuilder::isPseudointerleaved(Instruction *inst, Value *addr, int byteSize) {
  if (!config.enablePseudoInterleaved)
    return false;

  VectorShape addrShape = getVectorShape(*addr);
  if (!addrShape.isStrided() || addrShape.isStrided(byteSize))
    return false;

  StructType *st;
  if ((st = isStructAccess(addr)) && !isHomogeneousStruct(st, layout))
    return false;

  if (inst) {
    bool isLoad = isa<LoadInst>(inst);

    // clean up earlier pseudo-interleaved loads if needed. rules:
    // if load && values exist for addr -> delete
    // if store && call or store earlier -> delete
    if (isLoad && pseudointerValueMap.count(addr))
      pseudointerValueMap.erase(addr);
    else if (!isLoad) {
      Value *baseAddr = getBasePointer(addr);
      LoadInst *load;
      bool erase = false;

      Instruction *prevInst = inst;
      while ((prevInst = prevInst->getPrevNode())) {
        CallInst *call = dyn_cast<CallInst>(prevInst);
        StoreInst *store = dyn_cast<StoreInst>(prevInst);
        load = dyn_cast<LoadInst>(prevInst);

        if (call && HasSideEffects(*call)) {
          erase = true;
          break;
        }

        if (store) {
          Value *storeBase = getBasePointer(store->getPointerOperand());
          if (storeBase == baseAddr) {
            erase = true;
            break;
          }
        }

        if (load && load->getPointerOperand() == addr) break;
      }

      if (erase)
        pseudointerValueMap.erase(addr);
    }
  }

  int stride = addrShape.getStride() / byteSize;
  // FIXME current implementation breaks for negative strides
  return stride > 0 && stride <= (int) vectorWidth() - 1; // need at least two elements per vector
}

void NatBuilder::visitMemInstructions() {
  // iterate over all instructions of all basic blocks (order does not matter)
  // if we encounter a GEP of a memory instruction, check if we would scalarize or optimize it
  // if yes, add the indices that are instructions to the queue
  // then, work the queue until empty: check if the operands are integer instructions
  // if we can keep this instruction scalar, add their users and their operands to the queue
  // instructions that will be kept scalar, are added to a vector
  std::deque<Instruction *> workQueue;
  Function *scalarFn = vecInfo.getMapping().scalarFn;
  for (inst_iterator I = inst_begin(scalarFn), E = inst_end(scalarFn); I != E; ++I) {
    Instruction *inst = &*I;
    GetElementPtrInst *gep = dyn_cast<GetElementPtrInst>(inst);

#if 0
    auto * instTy = inst->getType();
    // force integer loads to scalar
    if (isa<LoadInst>(inst) && inst->getType()->isIntegerTy()) {
      keepScalar.insert(inst);
    } else if (inst->getOpcode() == Instruction::Mul) {
      // integer multiply
      keepScalar.insert(inst);
    } if (instTy->getPrimitiveSizeInBits() > 1 && instTy->isIntegerTy() && vecInfo.getVectorShape(*inst).isVarying()) {
      // force all varying (non-bool) integer operations to scalar
      keepScalar.insert(inst);
    }
#endif

    if (!gep) continue;

    VectorShape addrShape = getVectorShape(*gep);
    Type *accessedType = gep->getResultElementType();
    int byteSize = static_cast<int>(layout.getTypeStoreSize(accessedType));

    // keep scalar if uniform or contiguous
    if (addrShape.isUniform() || addrShape.isContiguous() || addrShape.isStrided(byteSize) ||
        isPseudointerleaved(nullptr, gep, byteSize)) {
      for (unsigned i = 0; i < gep->getNumIndices(); ++i) {
        Value *idxOp = gep->getOperand(i + 1);
        if (isa<Instruction>(idxOp))
          workQueue.push_back(cast<Instruction>(idxOp));
      }
    }
  }

  SmallPtrSet<Instruction *, 16> visited;
  while (!workQueue.empty()) {
    Instruction *inst = workQueue.front();
    workQueue.pop_front();
    visited.insert(inst);
    Type *type = inst->getType();

    // we only care about index calculation, which are exclusively integer type
    if (!type->isIntegerTy()) continue;

    // we will not vectorize it if we do not have to anyway. so nothing to do
    if (!shouldVectorize(inst)) continue;

    // if all users of this instruction are part of the keepScalar set, we keep this one scalar as well
    bool notScalar = false;
    for (auto user : inst->users()) {
      Instruction *uInst = dyn_cast<Instruction>(user);
      GetElementPtrInst *gep = dyn_cast<GetElementPtrInst>(user);

      if (!uInst) continue; // nothing to do if it is a constant

      if (gep) {
        VectorShape addrShape = getVectorShape(*gep);
        Type *accessedType = gep->getResultElementType();
        int byteSize = static_cast<int>(layout.getTypeStoreSize(accessedType));

        if (!(addrShape.isUniform() || addrShape.isContiguous() || addrShape.isStrided(byteSize) ||
            isPseudointerleaved(nullptr, gep, byteSize))) {
          notScalar = true;
          break;
        }
        continue;
      }

      if (!keepScalar.count(uInst)) {
        notScalar = true;
        break;
      }
    }

    // cannot keep this scalar -> nothing to do
    if (notScalar) continue;

    // can keep this scalar! add to set and add operands to queue if they are GEP, BC or binOp
    keepScalar.insert(inst);

    // add all operands to the queue
    for (unsigned i = 0, iE = inst->getNumOperands(); i < iE; ++i) {
      Value *op = inst->getOperand(i);
      Instruction *opInst = dyn_cast<Instruction>(op);

      if (opInst && !visited.count(opInst))
        workQueue.push_back(opInst);
    }
  }
}<|MERGE_RESOLUTION|>--- conflicted
+++ resolved
@@ -625,17 +625,9 @@
   // mask is trivial -> scalarize
   } else {
     for (unsigned lane = 0; lane < vectorWidth(); ++lane) {
-<<<<<<< HEAD
-      if (cpInst == nullptr) {
-        cpInst = inst->clone();
-        mapOperandsInto(inst, cpInst, false, lane);
-        builder.Insert(cpInst, inst->getName());
-      }
-=======
       Instruction *cpInst = inst->clone();
       mapOperandsInto(inst, cpInst, false, lane);
       builder.Insert(cpInst, inst->getName());
->>>>>>> 8d84db57
       if (scalarize || notVectorTy || isAlloca) mapScalarValue(inst, cpInst, lane);
       if (resVec) resVec = builder.CreateInsertElement(resVec, cpInst, lane, "fallBackInsert");
     }
