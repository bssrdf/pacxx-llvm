--- conflicted
+++ resolved
@@ -87,11 +87,7 @@
 const unsigned char * sse_sp_Buffer = nullptr;
 const size_t sse_sp_BufferLen = 0;
 
-<<<<<<< HEAD
-const unsigned char * avx512_dp_Buffer nullptr;
-=======
 const unsigned char * avx512_dp_Buffer = nullptr;
->>>>>>> 917725c6
 const size_t avx512_dp_BufferLen = 0;
 
 const unsigned char * avx2_dp_Buffer = nullptr;
