//===- llvm/LinkAllPasses.h ------------ Reference All Passes ---*- C++ -*-===//
//
//                      The LLVM Compiler Infrastructure
//
// This file is distributed under the University of Illinois Open Source
// License. See LICENSE.TXT for details.
//
//===----------------------------------------------------------------------===//
//
// This header file pulls in all transformation and analysis passes for tools
// like opt and bugpoint that need this functionality.
//
//===----------------------------------------------------------------------===//

#ifndef LLVM_LINKALLPASSES_H
#define LLVM_LINKALLPASSES_H

#include "llvm/ADT/Statistic.h"
#include "llvm/Analysis/AliasAnalysisEvaluator.h"
#include "llvm/Analysis/AliasSetTracker.h"
#include "llvm/Analysis/BasicAliasAnalysis.h"
#include "llvm/Analysis/CFLAndersAliasAnalysis.h"
#include "llvm/Analysis/CFLSteensAliasAnalysis.h"
#include "llvm/Analysis/CallPrinter.h"
#include "llvm/Analysis/DomPrinter.h"
#include "llvm/Analysis/GlobalsModRef.h"
#include "llvm/Analysis/IntervalPartition.h"
#include "llvm/Analysis/Lint.h"
#include "llvm/Analysis/Passes.h"
#include "llvm/Analysis/PostDominators.h"
#include "llvm/Analysis/RegionPass.h"
#include "llvm/Analysis/RegionPrinter.h"
#include "llvm/Analysis/ScalarEvolution.h"
#include "llvm/Analysis/ScalarEvolutionAliasAnalysis.h"
#include "llvm/Analysis/ScopedNoAliasAA.h"
#include "llvm/Analysis/TargetLibraryInfo.h"
#include "llvm/Analysis/TypeBasedAliasAnalysis.h"
#include "llvm/CodeGen/Passes.h"
#include "llvm/IR/Function.h"
#include "llvm/IR/IRPrintingPasses.h"
#include "llvm/Support/Valgrind.h"
#include "llvm/Transforms/IPO.h"
#include "llvm/Transforms/IPO/AlwaysInliner.h"
#include "llvm/Transforms/IPO/FunctionAttrs.h"
#include "llvm/Transforms/Instrumentation.h"
#include "llvm/Transforms/ObjCARC.h"
#include "llvm/Transforms/Scalar.h"
#include "llvm/Transforms/Scalar/GVN.h"
#include "llvm/Transforms/Utils/SymbolRewriter.h"
#include "llvm/Transforms/Utils/UnifyFunctionExitNodes.h"
#include "llvm/Transforms/Vectorize.h"
<<<<<<< HEAD
#include "llvm/Transforms/PACXXTransforms.h"
#include "llvm/Support/Valgrind.h"
=======
>>>>>>> 9026c3d3
#include <cstdlib>

namespace {
  struct ForcePassLinking {
    ForcePassLinking() {
      // We must reference the passes in such a way that compilers will not
      // delete it all as dead code, even with whole program optimization,
      // yet is effectively a NO-OP. As the compiler isn't smart enough
      // to know that getenv() never returns -1, this will do the job.
      if (std::getenv("bar") != (char*) -1)
        return;

      (void) llvm::createAAEvalPass();
      (void) llvm::createAggressiveDCEPass();
      (void) llvm::createBitTrackingDCEPass();
      (void) llvm::createArgumentPromotionPass();
      (void) llvm::createAlignmentFromAssumptionsPass();
      (void) llvm::createBasicAAWrapperPass();
      (void) llvm::createSCEVAAWrapperPass();
      (void) llvm::createTypeBasedAAWrapperPass();
      (void) llvm::createScopedNoAliasAAWrapperPass();
      (void) llvm::createBoundsCheckingPass();
      (void) llvm::createBreakCriticalEdgesPass();
      (void) llvm::createCallGraphDOTPrinterPass();
      (void) llvm::createCallGraphViewerPass();
      (void) llvm::createCFGSimplificationPass();
      (void) llvm::createLateCFGSimplificationPass();
      (void) llvm::createCFLAndersAAWrapperPass();
      (void) llvm::createCFLSteensAAWrapperPass();
      (void) llvm::createStructurizeCFGPass();
      (void) llvm::createLibCallsShrinkWrapPass();
      (void) llvm::createConstantMergePass();
      (void) llvm::createConstantPropagationPass();
      (void) llvm::createCostModelAnalysisPass();
      (void) llvm::createDeadArgEliminationPass();
      (void) llvm::createDeadCodeEliminationPass();
      (void) llvm::createDeadInstEliminationPass();
      (void) llvm::createDeadStoreEliminationPass();
      (void) llvm::createDependenceAnalysisWrapperPass();
      (void) llvm::createDivergenceAnalysisPass();
      (void) llvm::createDomOnlyPrinterPass();
      (void) llvm::createDomPrinterPass();
      (void) llvm::createDomOnlyViewerPass();
      (void) llvm::createDomViewerPass();
      (void) llvm::createGCOVProfilerPass();
      (void) llvm::createPGOInstrumentationGenLegacyPass();
      (void) llvm::createPGOInstrumentationUseLegacyPass();
      (void) llvm::createPGOIndirectCallPromotionLegacyPass();
      (void) llvm::createPGOMemOPSizeOptLegacyPass();
      (void) llvm::createInstrProfilingLegacyPass();
      (void) llvm::createFunctionImportPass();
      (void) llvm::createFunctionInliningPass();
      (void) llvm::createAlwaysInlinerLegacyPass();
      (void) llvm::createGlobalDCEPass();
      (void) llvm::createGlobalOptimizerPass();
      (void) llvm::createGlobalsAAWrapperPass();
      (void) llvm::createGuardWideningPass();
      (void) llvm::createIPConstantPropagationPass();
      (void) llvm::createIPSCCPPass();
      (void) llvm::createInductiveRangeCheckEliminationPass();
      (void) llvm::createIndVarSimplifyPass();
      (void) llvm::createInstructionCombiningPass();
      (void) llvm::createInternalizePass();
      (void) llvm::createLCSSAPass();
      (void) llvm::createLICMPass();
      (void) llvm::createLoopSinkPass();
      (void) llvm::createLazyValueInfoPass();
      (void) llvm::createLoopExtractorPass();
      (void) llvm::createLoopInterchangePass();
      (void) llvm::createLoopPredicationPass();
      (void) llvm::createLoopSimplifyPass();
      (void) llvm::createLoopSimplifyCFGPass();
      (void) llvm::createLoopStrengthReducePass();
      (void) llvm::createLoopRerollPass();
      (void) llvm::createLoopUnrollPass();
      (void) llvm::createLoopUnswitchPass();
      (void) llvm::createLoopVersioningLICMPass();
      (void) llvm::createLoopIdiomPass();
      (void) llvm::createLoopRotatePass();
      (void) llvm::createLowerExpectIntrinsicPass();
      (void) llvm::createLowerInvokePass();
      (void) llvm::createLowerSwitchPass();
      (void) llvm::createNaryReassociatePass();
      (void) llvm::createObjCARCAAWrapperPass();
      (void) llvm::createObjCARCAPElimPass();
      (void) llvm::createObjCARCExpandPass();
      (void) llvm::createObjCARCContractPass();
      (void) llvm::createObjCARCOptPass();
      (void) llvm::createPAEvalPass();
      (void) llvm::createPromoteMemoryToRegisterPass();
      (void) llvm::createDemoteRegisterToMemoryPass();
      (void) llvm::createPruneEHPass();
      (void) llvm::createPostDomOnlyPrinterPass();
      (void) llvm::createPostDomPrinterPass();
      (void) llvm::createPostDomOnlyViewerPass();
      (void) llvm::createPostDomViewerPass();
      (void) llvm::createReassociatePass();
      (void) llvm::createRegionInfoPass();
      (void) llvm::createRegionOnlyPrinterPass();
      (void) llvm::createRegionOnlyViewerPass();
      (void) llvm::createRegionPrinterPass();
      (void) llvm::createRegionViewerPass();
      (void) llvm::createSCCPPass();
      (void) llvm::createSafeStackPass();
      (void) llvm::createSROAPass();
      (void) llvm::createSingleLoopExtractorPass();
      (void) llvm::createStripSymbolsPass();
      (void) llvm::createStripNonDebugSymbolsPass();
      (void) llvm::createStripDeadDebugInfoPass();
      (void) llvm::createStripDeadPrototypesPass();
      (void) llvm::createTailCallEliminationPass();
      (void) llvm::createJumpThreadingPass();
      (void) llvm::createUnifyFunctionExitNodesPass();
      (void) llvm::createInstCountPass();
      (void) llvm::createConstantHoistingPass();
      (void) llvm::createCodeGenPreparePass();
      (void) llvm::createCountingFunctionInserterPass();
      (void) llvm::createEarlyCSEPass();
      (void) llvm::createGVNHoistPass();
      (void) llvm::createMergedLoadStoreMotionPass();
      (void) llvm::createGVNPass();
      (void) llvm::createNewGVNPass();
      (void) llvm::createMemCpyOptPass();
      (void) llvm::createLoopDeletionPass();
      (void) llvm::createPostDomTree();
      (void) llvm::createInstructionNamerPass();
      (void) llvm::createMetaRenamerPass();
      (void) llvm::createPostOrderFunctionAttrsLegacyPass();
      (void) llvm::createReversePostOrderFunctionAttrsPass();
      (void) llvm::createMergeFunctionsPass();
      std::string buf;
      llvm::raw_string_ostream os(buf);
      (void) llvm::createPrintModulePass(os);
      (void) llvm::createPrintFunctionPass(os);
      (void) llvm::createPrintBasicBlockPass(os);
      (void) llvm::createModuleDebugInfoPrinterPass();
      (void) llvm::createPartialInliningPass();
      (void) llvm::createLintPass();
      (void) llvm::createSinkingPass();
      (void) llvm::createLowerAtomicPass();
      (void) llvm::createCorrelatedValuePropagationPass();
      (void) llvm::createMemDepPrinter();
      (void) llvm::createInstructionSimplifierPass();
      (void) llvm::createLoopVectorizePass();
      (void) llvm::createSLPVectorizerPass();
      (void) llvm::createLoadStoreVectorizerPass();
      (void) llvm::createBBVectorizePass();
      (void) llvm::createPartiallyInlineLibCallsPass();
      (void) llvm::createScalarizerPass();
      (void) llvm::createSeparateConstOffsetFromGEPPass();
      (void) llvm::createSpeculativeExecutionPass();
      (void) llvm::createSpeculativeExecutionIfHasBranchDivergencePass();
      (void) llvm::createRewriteSymbolsPass();
      (void) llvm::createStraightLineStrengthReducePass();
      (void) llvm::createMemDerefPrinter();
      (void) llvm::createFloat2IntPass();
      (void) llvm::createEliminateAvailableExternallyPass();
      (void) llvm::createScalarizeMaskedMemIntrinPass();

      (void) llvm::createPACXXReflectionPass();
      (void) llvm::createPACXXReflectionCleanerPass();
      (void) llvm::createPACXXReflectionRemoverPass();
      (void) llvm::createPACXXSpirPass();
      (void) llvm::createPACXXNvvmPass();
      (void) llvm::createPACXXNvvmRegPass();
      (void) llvm::createPACXXSPIRVectorFixerPass();
      (void) llvm::createPACXXStaticEvalPass();
      (void) llvm::createPACXXVerifier();
      (void) llvm::createPACXXInlinerPass();
      (void) llvm::createPACXXDeadCodeElimPass();

      (void)new llvm::IntervalPartition();
      (void)new llvm::ScalarEvolutionWrapperPass();
      llvm::Function::Create(nullptr, llvm::GlobalValue::ExternalLinkage)->viewCFGOnly();
      llvm::RGPassManager RGM;
      llvm::TargetLibraryInfoImpl TLII;
      llvm::TargetLibraryInfo TLI(TLII);
      llvm::AliasAnalysis AA(TLI);
      llvm::AliasSetTracker X(AA);
      X.add(nullptr, 0, llvm::AAMDNodes()); // for -print-alias-sets
      (void) llvm::AreStatisticsEnabled();

      //native backend passes
      (void) llvm::createPACXXAddrSpaceTransformPass();
      (void) llvm::createPACXXIdRemoverPass();
      (void) llvm::createSPMDVectorizerPass();
      (void) llvm::createPACXXNativeBarrierPass();
      (void) llvm::createPACXXLivenessAnalyzerPass();
      (void) llvm::createPACXXNativeLinkerPass();
      (void) llvm::createPACXXNativeSMPass();
      (void) llvm::createPACXXIntrinsicSchedulerPass();

      (void) llvm::createPACXXTargetSelectPass({});
      (void) llvm::createPACXXGEPPass();
      (void) llvm::sys::RunningOnValgrind();
    }
  } ForcePassLinking; // Force link by creating a global definition.
}

#endif<|MERGE_RESOLUTION|>--- conflicted
+++ resolved
@@ -49,11 +49,6 @@
 #include "llvm/Transforms/Utils/SymbolRewriter.h"
 #include "llvm/Transforms/Utils/UnifyFunctionExitNodes.h"
 #include "llvm/Transforms/Vectorize.h"
-<<<<<<< HEAD
-#include "llvm/Transforms/PACXXTransforms.h"
-#include "llvm/Support/Valgrind.h"
-=======
->>>>>>> 9026c3d3
 #include <cstdlib>
 
 namespace {
@@ -212,7 +207,7 @@
       (void) llvm::createFloat2IntPass();
       (void) llvm::createEliminateAvailableExternallyPass();
       (void) llvm::createScalarizeMaskedMemIntrinPass();
-
+      // PACXX transformation passes
       (void) llvm::createPACXXReflectionPass();
       (void) llvm::createPACXXReflectionCleanerPass();
       (void) llvm::createPACXXReflectionRemoverPass();
@@ -224,6 +219,17 @@
       (void) llvm::createPACXXVerifier();
       (void) llvm::createPACXXInlinerPass();
       (void) llvm::createPACXXDeadCodeElimPass();
+      //native backend passes
+      (void) llvm::createPACXXAddrSpaceTransformPass();
+      (void) llvm::createPACXXIdRemoverPass();
+      (void) llvm::createSPMDVectorizerPass();
+      (void) llvm::createPACXXNativeBarrierPass();
+      (void) llvm::createPACXXLivenessAnalyzerPass();
+      (void) llvm::createPACXXNativeLinkerPass();
+      (void) llvm::createPACXXNativeSMPass();
+      (void) llvm::createPACXXIntrinsicSchedulerPass();
+      (void) llvm::createPACXXTargetSelectPass({});
+      (void) llvm::createPACXXGEPPass();
 
       (void)new llvm::IntervalPartition();
       (void)new llvm::ScalarEvolutionWrapperPass();
@@ -235,19 +241,6 @@
       llvm::AliasSetTracker X(AA);
       X.add(nullptr, 0, llvm::AAMDNodes()); // for -print-alias-sets
       (void) llvm::AreStatisticsEnabled();
-
-      //native backend passes
-      (void) llvm::createPACXXAddrSpaceTransformPass();
-      (void) llvm::createPACXXIdRemoverPass();
-      (void) llvm::createSPMDVectorizerPass();
-      (void) llvm::createPACXXNativeBarrierPass();
-      (void) llvm::createPACXXLivenessAnalyzerPass();
-      (void) llvm::createPACXXNativeLinkerPass();
-      (void) llvm::createPACXXNativeSMPass();
-      (void) llvm::createPACXXIntrinsicSchedulerPass();
-
-      (void) llvm::createPACXXTargetSelectPass({});
-      (void) llvm::createPACXXGEPPass();
       (void) llvm::sys::RunningOnValgrind();
     }
   } ForcePassLinking; // Force link by creating a global definition.
